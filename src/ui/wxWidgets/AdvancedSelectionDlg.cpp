--- conflicted
+++ resolved
@@ -132,61 +132,9 @@
     dlgSizer->Add(sizer, wxSizerFlags().Border(wxLEFT|wxRIGHT, SideMargin).Expand());
   }
 
-<<<<<<< HEAD
   if (ShowFieldSelection()) {
     
     dlgSizer->AddSpacer(RowSeparation);
-=======
-  dlgSizer->AddSpacer(RowSeparation);
-  
-  {
-    wxFlexGridSizer* grid = new wxFlexGridSizer(3, RowSeparation, ColSeparation);
-    
-    //first and third columns are growable
-    grid->AddGrowableCol(0, 1);  
-    grid->AddGrowableCol(2, 1);
-    grid->AddGrowableRow(1, 1);
-    grid->SetFlexibleDirection(wxBOTH);
-    
-    //first row is labels, with a spacer in between
-    grid->Add(new wxStaticText(this, wxID_ANY, wxT("&Available Fields:")));
-    grid->AddSpacer(0);
-    grid->Add(new wxStaticText(this, wxID_ANY, wxT("&Selected Fields:")));
-    
-    //second row is the listboxes, with buttons in between
-    wxListBox* lbFields = new wxListBox(this, ID_LB_AVAILABLE_FIELDS, wxDefaultPosition, 
-              wxDefaultSize, 0, NULL, wxLB_EXTENDED);
-    for (size_t idx = 0; idx < NumberOf(fieldNames); ++idx)
-        if (!m_criteria.m_bsFields.test(fieldNames[idx].type))
-            lbFields->Append(fieldNames[idx].name, reinterpret_cast<void*>(idx));
-
-    grid->Add(lbFields, wxSizerFlags().Expand());
-    
-    wxBoxSizer* buttonBox = new wxBoxSizer(wxVERTICAL);
-    buttonBox->AddStretchSpacer();
-    buttonBox->Add( new wxButton(this, ID_SELECT_SOME, wxT(">")) );
-    buttonBox->AddSpacer(RowSeparation);
-    buttonBox->Add( new wxButton(this, ID_SELECT_ALL, wxT(">>")) );
-    buttonBox->AddSpacer(RowSeparation*2);
-    buttonBox->Add( new wxButton(this, ID_REMOVE_SOME, wxT("<")) );
-    buttonBox->AddSpacer(RowSeparation);
-    buttonBox->Add( new wxButton(this, ID_REMOVE_ALL, wxT("<<")) );
-    buttonBox->AddStretchSpacer();
-    
-    grid->Add(buttonBox, wxSizerFlags().Align(wxALIGN_CENTER_VERTICAL));
-
-
-    wxListBox* lbSelectedFields = new wxListBox(this, ID_LB_SELECTED_FIELDS, wxDefaultPosition, 
-                  wxDefaultSize, 0, NULL, wxLB_EXTENDED);
-    for (size_t idx=0; idx < NumberOf(fieldNames); ++idx)
-        if (m_criteria.m_bsFields.test(fieldNames[idx].type)) {
-          if (IsMandatoryField(fieldNames[idx].type))
-            lbSelectedFields->Append(wxString(fieldNames[idx].name) + _(" [Mandatory Field]"), reinterpret_cast<void*>(idx));
-          else
-            lbSelectedFields->Append(fieldNames[idx].name, reinterpret_cast<void*>(idx));
-        }
-
->>>>>>> cdd53c9a
     
     {
       wxFlexGridSizer* grid = new wxFlexGridSizer(3, RowSeparation, ColSeparation);
@@ -207,7 +155,7 @@
                 wxDefaultSize, 0, NULL, wxLB_EXTENDED);
       for (size_t idx = 0; idx < NumberOf(fieldNames); ++idx)
           if (!m_criteria.m_bsFields.test(fieldNames[idx].type))
-              lbFields->Append(fieldNames[idx].name, (void*)(idx));
+              lbFields->Append(fieldNames[idx].name, reinterpret_cast<void*>(idx));
 
       grid->Add(lbFields, wxSizerFlags().Expand());
       
@@ -230,11 +178,11 @@
       for (size_t idx=0; idx < NumberOf(fieldNames); ++idx)
           if (m_criteria.m_bsFields.test(fieldNames[idx].type)) {
             if (IsMandatoryField(fieldNames[idx].type))
-              lbSelectedFields->Append(wxString(fieldNames[idx].name) + _(" [Mandatory Field]"), (void*)(idx));
+              lbSelectedFields->Append(wxString(fieldNames[idx].name) + _(" [Mandatory Field]"),
+                                       reinterpret_cast<void*>(idx));
             else
-              lbSelectedFields->Append(fieldNames[idx].name, (void*)(idx));
+              lbSelectedFields->Append(fieldNames[idx].name, reinterpret_cast<void*>(idx));
           }
-
       
       grid->Add(lbSelectedFields, wxSizerFlags().Expand());
 

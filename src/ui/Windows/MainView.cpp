/*
* Copyright (c) 2003-2016 Rony Shapiro <ronys@pwsafe.org>.
* All rights reserved. Use of the code is allowed under the
* Artistic License 2.0 terms, as specified in the LICENSE file
* distributed with this code, or available from
* http://www.opensource.org/licenses/artistic-license-2.0.php
*/
/// file MainView.cpp
//
// View-related methods of DboxMain
//-----------------------------------------------------------------------------

#include "PasswordSafe.h"

#include "Windowsdefs.h"
#include "ThisMfcApp.h"
#include "AddEdit_PropertySheet.h"
#include "DboxMain.h"
#include "ColumnChooserDlg.h"
#include "GeneralMsgBox.h"
#include "FontsDialog.h"
#include "Fonts.h"
#include "InfoDisplay.h"
#include "ViewReport.h"
#include "ExpPWListDlg.h"
#include "MenuShortcuts.h"
#include "HKModifiers.h"

#include "VirtualKeyboard/VKeyBoardDlg.h"

#include "core/pwsprefs.h"
#include "core/core.h"
#include "core/PWHistory.h"
#include "core/StringXStream.h"

#include "os/Debug.h"
#include "os/dir.h"
#include "os/env.h"
#include "os/run.h"
#include "os/logit.h"

#include "resource.h"
#include "resource2.h"  // Menu, Toolbar & Accelerator resources
#include "resource3.h"  // String resources

#include "commctrl.h"
#include <shlwapi.h>
#include <vector>
#include <algorithm>
#include <sys/stat.h>

using namespace std;
using pws_os::CUUID;

extern const wchar_t GROUP_SEP;
extern const wchar_t *GROUP_SEP2;

#ifdef _DEBUG
#define new DEBUG_NEW
#undef THIS_FILE
static char THIS_FILE[] = __FILE__;
#endif

void DboxMain::DatabaseModified(bool bChanged)
{
  PWS_LOGIT_ARGS("bChanged=%s", bChanged ? L"true" : L"false");

  // Callback from PWScore if the database has been changed
  // (entries, preferences, header information,
  //  filters or password policies stored in the database)

  // First if the password list has been changed, invalidate
  // the indices vector in Find
  m_FindToolBar.InvalidateSearch();

  BOOL bFindBarShown = m_FindToolBar.IsWindowVisible();
  if (bFindBarShown)
    SetFindToolBar(false);

  // Save Immediately if user requested it
  if (PWSprefs::GetInstance()->GetPref(PWSprefs::SaveImmediately)) {
    if (SaveImmediately() == PWScore::SUCCESS)
      bChanged = false;
  }

  // Update menu/toolbar according to change state
  ChangeOkUpdate();

  if (bFindBarShown && !m_FindToolBar.IsWindowVisible())
    SetFindToolBar(true);

  // This is to prevent Windows (Vista & later) from shutting down
  // if the database has been modified (including preferences
  // stored in the DB)
  static bool bCurrentState(false);

  // Don't do anything if status unchanged or not at least Vista
  if (!pws_os::IsWindowsVistaOrGreater() ||
    m_core.IsReadOnly() || bChanged == bCurrentState)
    return;

  bCurrentState = bChanged;

  BlockLogoffShutdown(bChanged);
}

void DboxMain::BlockLogoffShutdown(const bool bChanged)
{
  // Only supported on Vista and later
  if (!pws_os::IsWindowsVistaOrGreater())
    return;

  if (bChanged) {
    if (m_pfcnShutdownBlockReasonCreate != NULL) {
      CString cs_stopreason;
      cs_stopreason.Format(IDS_STOPREASON, static_cast<LPCWSTR>(m_core.GetCurFile().c_str()));
      m_pfcnShutdownBlockReasonCreate(m_hWnd, cs_stopreason);
      m_bBlockShutdown = true;
    }
  } else {
    if (m_pfcnShutdownBlockReasonDestroy != NULL) {
      m_pfcnShutdownBlockReasonDestroy(m_hWnd);
      m_bBlockShutdown = false;
    }
  }
}

void DboxMain::UpdateGUI(UpdateGUICommand::GUI_Action ga, 
                         const CUUID &entry_uuid, CItemData::FieldType ft,
                         bool bUpdateGUI)
{
  // Callback from PWScore if GUI needs updating
  // Note: For some values of 'ga', 'entry_uuid' & ft are invalid and not used.
 
  // "bUpdateGUI" is only used by GUI_DELETE_ENTRY when called as part
  // of the Edit Entry Command where the entry is deleted and then added and
  // the GUI should not be updated until after the Add.
  CItemData *pci(NULL);

  ItemListIter pos = Find(entry_uuid);
  if (pos != End()) {
    pci = &pos->second;
  }

  PWSprefs *prefs = PWSprefs::GetInstance();

  switch (ga) {
    case UpdateGUICommand::GUI_UPDATE_STATUSBAR:
      if (app.GetBaseThreadID() == AfxGetThread()->m_nThreadID) {
        // Can't do UI from a worker thread - so check if it is the main thread!
        UpdateToolBarDoUndo();
        UpdateStatusBar();
      }
      break;
    case UpdateGUICommand::GUI_ADD_ENTRY:
      ASSERT(pci != NULL);
      AddToGUI(*pci);
      break;
    case UpdateGUICommand::GUI_DELETE_ENTRY:
      ASSERT(pci != NULL);
      RemoveFromGUI(*pci, bUpdateGUI);
      break;
    case UpdateGUICommand::GUI_REFRESH_ENTRYFIELD:
      // Only used when group, title, username or password changed via in place
      // Edit in TreeView
      ASSERT(pci != NULL);
      RefreshEntryFieldInGUI(*pci, ft);
      break;
    case UpdateGUICommand::GUI_REFRESH_ENTRYPASSWORD:
      ASSERT(pci != NULL);
      RefreshEntryPasswordInGUI(*pci);
      break;
    case UpdateGUICommand::GUI_REDO_IMPORT:
    case UpdateGUICommand::GUI_UNDO_IMPORT:
    case UpdateGUICommand::GUI_REDO_MERGESYNC:
    case UpdateGUICommand::GUI_UNDO_MERGESYNC:
      // During these processes, many entries may be added/removed
      // To stop the UI going nuts, updates to the UI are suspended until
      // the action is complete - when these calls are then sent
      RebuildGUI(BOTHVIEWS);
      break;
    case UpdateGUICommand::GUI_PWH_CHANGED_IN_DB:
      // During this process, many entries may have been edited (marked modified)
      if (prefs->GetPref(PWSprefs::HighlightChanges))
        RebuildGUI(BOTHVIEWS);
      break;
    case UpdateGUICommand::GUI_REFRESH_TREE:
      // Rebuild only the tree view
      RebuildGUI(TREEONLY);
      break;
    case UpdateGUICommand::GUI_REFRESH_BOTHVIEWS:
      // Rebuild the entire tree & list views
      RebuildGUI(BOTHVIEWS);
      break;
    case UpdateGUICommand::GUI_REFRESH_ENTRY:
      // Refresh one entry ListView row and in the tree if the Title/Username/Password
      // has changed and visible in the tree when entry has been edited
      ASSERT(pci != NULL);
      UpdateEntryinGUI(*pci);
      break;
    case UpdateGUICommand::GUI_DB_PREFERENCES_CHANGED:
      // Change any impact on the application due to a database preference change
      // Currently - only Idle Timeout values and potentially whether the
      // user/password is shown in the Tree view
      KillTimer(TIMER_LOCKDBONIDLETIMEOUT);
      ResetIdleLockCounter();
      if (prefs->GetPref(PWSprefs::LockDBOnIdleTimeout)) {
        SetTimer(TIMER_LOCKDBONIDLETIMEOUT, IDLE_CHECK_INTERVAL, NULL);
      }
      RebuildGUI(BOTHVIEWS);
      break;
    default:
      break;
  }
}

void DboxMain::UpdateGUIDisplay()
{
  ChangeOkUpdate();
  RefreshViews();

  // May need to update menu/toolbar if original database was empty
  UpdateMenuAndToolBar(m_bOpen);
}

// Called from PWScore to get GUI to update its reserved field
void DboxMain::GUISetupDisplayInfo(CItemData &ci)
{
  ci.SetDisplayInfo(new DisplayInfo);
}

void DboxMain::GUIRefreshEntry(const CItemData &ci)
{
  UpdateEntryImages(ci);
}

void DboxMain::UpdateWizard(const std::wstring &s)
{
  if (m_pWZWnd != NULL)
    m_pWZWnd->SetWindowText(s.c_str());
}

//-----------------------------------------------------------------------------

/*
* Compare function used by m_ctlItemList.SortItems()
* "The comparison function must return a negative value if the first item should precede 
* the second, a positive value if the first item should follow the second, or zero if
* the two items are equivalent."
*
* If sorting is by group (title/user), title (username), username (title) 
* fields in brackets are the secondary fields if the primary fields are identical.
*/
int CALLBACK DboxMain::CompareFunc(LPARAM lParam1, LPARAM lParam2,
                                   LPARAM closure)
{
  // closure is "this" of the calling DboxMain, from which we use:
  // m_iTypeSortColumn to determine which column is getting sorted
  // which is by column data TYPE and NOT by column index!
  // m_bSortAscending to determine the direction of the sort (duh)

  DboxMain *self = (DboxMain *)closure;
  ASSERT(self != NULL);

  const int nTypeSortColumn = self->m_iTypeSortColumn;
  CItemData* pLHS_PCI = (CItemData *)lParam1;
  CItemData* pRHS_PCI = (CItemData *)lParam2;
  StringX group1, group2;
  time_t t1, t2;
  int xint1, xint2;

  int iResult(0);
  switch (nTypeSortColumn) {
    case CItemData::UUID:  // Image
      if (pLHS_PCI->GetEntryType() != pRHS_PCI->GetEntryType())
        iResult = (pLHS_PCI->GetEntryType() < pRHS_PCI->GetEntryType()) ? -1 : 1;
      break;
    case CItemData::GROUP:
      group1 = pLHS_PCI->GetGroup();
      group2 = pRHS_PCI->GetGroup();
      if (group1.empty())  // root?
        group1 = L"\xff";
      if (group2.empty())  // root?
        group2 = L"\xff";
      iResult = CompareNoCase(group1, group2);
      if (iResult == 0) {
        iResult = CompareNoCase(pLHS_PCI->GetTitle(), pRHS_PCI->GetTitle());
        if (iResult == 0) {
          iResult = CompareNoCase(pLHS_PCI->GetUser(), pRHS_PCI->GetUser());
        }
      }
      break;
    case CItemData::TITLE:
      iResult = CompareNoCase(pLHS_PCI->GetTitle(), pRHS_PCI->GetTitle());
      if (iResult == 0) {
        iResult = CompareNoCase(pLHS_PCI->GetUser(), pRHS_PCI->GetUser());
      }
      break;
    case CItemData::USER:
      iResult = CompareNoCase(pLHS_PCI->GetUser(), pRHS_PCI->GetUser());
      if (iResult == 0) {
        iResult = CompareNoCase(pLHS_PCI->GetTitle(), pRHS_PCI->GetTitle());
      }
      break;
    case CItemData::NOTES:
      iResult = CompareNoCase(pLHS_PCI->GetNotes(), pRHS_PCI->GetNotes());
      break;
    case CItemData::PASSWORD:
      iResult = CompareNoCase(pLHS_PCI->GetPassword(), pRHS_PCI->GetPassword());
      break;
    case CItemData::URL:
      iResult = CompareNoCase(pLHS_PCI->GetURL(), pRHS_PCI->GetURL());
      break;
    case CItemData::EMAIL:
      iResult = CompareNoCase(pLHS_PCI->GetEmail(), pRHS_PCI->GetEmail());
      break;
    case CItemData::SYMBOLS:
      iResult = CompareNoCase(pLHS_PCI->GetSymbols(), pRHS_PCI->GetSymbols());
      break;
    case CItemData::RUNCMD:
      iResult = CompareNoCase(pLHS_PCI->GetRunCommand(), pRHS_PCI->GetRunCommand());
      break;
    case CItemData::AUTOTYPE:
      iResult = CompareNoCase(pLHS_PCI->GetAutoType(), pRHS_PCI->GetAutoType());
      break;
    case CItemData::CTIME:
      pLHS_PCI->GetCTime(t1);
      pRHS_PCI->GetCTime(t2);
      if (t1 != t2)
        iResult = ((long)t1 < (long)t2) ? -1 : 1;
      break;
    case CItemData::PMTIME:
      pLHS_PCI->GetPMTime(t1);
      if (t1 == 0)
        pLHS_PCI->GetCTime(t1);
      pRHS_PCI->GetPMTime(t2);
      if (t2 == 0)
        pRHS_PCI->GetCTime(t2);
      if (t1 != t2)
        iResult = ((long)t1 < (long)t2) ? -1 : 1;
      break;
    case CItemData::ATIME:
      pLHS_PCI->GetATime(t1);
      pRHS_PCI->GetATime(t2);
      if (t1 != t2)
        iResult = ((long)t1 < (long)t2) ? -1 : 1;
      break;
    case CItemData::XTIME:
      pLHS_PCI->GetXTime(t1);
      pRHS_PCI->GetXTime(t2);
      if (t1 != t2)
        iResult = ((long)t1 < (long)t2) ? -1 : 1;
      break;
    case CItemData::XTIME_INT:
      pLHS_PCI->GetXTimeInt(xint1);
      pRHS_PCI->GetXTimeInt(xint2);
      if (xint1 != xint2)
        iResult = (xint1 < xint2) ? -1 : 1;
      break;
    case CItemData::RMTIME:
      pLHS_PCI->GetRMTime(t1);
      if (t1 == 0)
        pLHS_PCI->GetCTime(t1);
      pRHS_PCI->GetRMTime(t2);
      if (t2 == 0)
        pRHS_PCI->GetCTime(t2);
      if (t1 != t2)
        iResult = ((long)t1 < (long)t2) ? -1 : 1;
      break;
    case CItemData::POLICY:
      iResult = CompareNoCase(pLHS_PCI->GetPWPolicy(), pRHS_PCI->GetPWPolicy());
      break;
    case CItemData::POLICYNAME:
      iResult = CompareCase(pLHS_PCI->GetPolicyName(), pRHS_PCI->GetPolicyName());
      break;
    case CItemData::PROTECTED:
      if (pLHS_PCI->IsProtected() != pRHS_PCI->IsProtected())
        iResult = pLHS_PCI->IsProtected() ? 1 : -1;
      break;
    case CItemData::KBSHORTCUT:
      pLHS_PCI->GetKBShortcut(xint1);
      pRHS_PCI->GetKBShortcut(xint2);
      if (xint1 != xint2)
        iResult = (xint1 < xint2) ? -1 : 1;
      break;
    case CItemData::ATTREF:
      if (pLHS_PCI->HasAttRef() != pRHS_PCI->HasAttRef())
        iResult = pLHS_PCI->HasAttRef() ? 1 : -1;
      break;
    default:
      ASSERT(FALSE);
  }
  if (!self->m_bSortAscending && iResult != 0) {
    iResult *= -1;
  }
  return iResult;
}

void DboxMain::DoDataExchange(CDataExchange* pDX)
{
  CDialog::DoDataExchange(pDX);
  //{{AFX_DATA_MAP(DboxMain)
  DDX_Control(pDX, IDC_ITEMLIST, m_ctlItemList);
  DDX_Control(pDX, IDC_ITEMTREE, m_ctlItemTree);
  DDX_Control(pDX, IDC_STATIC_DRAGGROUP, m_DDGroup);
  DDX_Control(pDX, IDC_STATIC_DRAGTITLE, m_DDTitle);
  DDX_Control(pDX, IDC_STATIC_DRAGUSER, m_DDUser);
  DDX_Control(pDX, IDC_STATIC_DRAGPASSWORD, m_DDPassword);
  DDX_Control(pDX, IDC_STATIC_DRAGNOTES, m_DDNotes);
  DDX_Control(pDX, IDC_STATIC_DRAGURL, m_DDURL);
  DDX_Control(pDX, IDC_STATIC_DRAGEMAIL, m_DDemail);
  DDX_Control(pDX, IDC_STATIC_DRAGAUTO, m_DDAutotype);
  //}}AFX_DATA_MAP
}

void DboxMain::UpdateToolBarROStatus(const bool bIsRO)
{
  if (m_toolbarsSetup == TRUE) {
    BOOL State = bIsRO ? FALSE : TRUE;
    BOOL SaveState = (!bIsRO && m_core.HasDBChanged()) ? TRUE : FALSE;
    CToolBarCtrl& mainTBCtrl = m_MainToolBar.GetToolBarCtrl();
    mainTBCtrl.EnableButton(ID_MENUITEM_ADD, State);
    mainTBCtrl.EnableButton(ID_MENUITEM_DELETEENTRY, State);
    mainTBCtrl.EnableButton(ID_MENUITEM_SAVE, SaveState);
  }
}

void DboxMain::UpdateToolBarForSelectedItem(const CItemData *pci)
{
  // Following test required since this can be called on exit, with a pci
  // from ItemData that's already been deleted. Ugh.
  if (m_core.GetNumEntries() != 0) {
    const CItemData *pci_entry(pci), *pbci(NULL);
    BOOL State = (pci_entry == NULL) ? FALSE : TRUE;
    int IDs[] = {ID_MENUITEM_COPYPASSWORD, ID_MENUITEM_COPYUSERNAME,
                 ID_MENUITEM_COPYNOTESFLD, ID_MENUITEM_AUTOTYPE, 
                 ID_MENUITEM_RUNCOMMAND, ID_MENUITEM_EDIT,
                 ID_MENUITEM_PASSWORDSUBSET};

    CToolBarCtrl& mainTBCtrl = m_MainToolBar.GetToolBarCtrl();
    for (int i = 0; i < _countof(IDs); i++) {
      mainTBCtrl.EnableButton(IDs[i], State);
    }

    mainTBCtrl.EnableButton(ID_MENUITEM_UNDO, m_core.AnyToUndo() ? TRUE : FALSE);
    mainTBCtrl.EnableButton(ID_MENUITEM_REDO, m_core.AnyToRedo() ? TRUE : FALSE);

    if (pci_entry != NULL && pci_entry->IsDependent()) {
      pbci = GetBaseEntry(pci_entry);
    }

    if (pci_entry == NULL || pci_entry->IsFieldValueEmpty(CItemData::USER, pbci)) {
      mainTBCtrl.EnableButton(ID_MENUITEM_COPYUSERNAME, FALSE);
    } else {
      mainTBCtrl.EnableButton(ID_MENUITEM_COPYUSERNAME, TRUE);
    }

    if (pci_entry == NULL || pci_entry->IsFieldValueEmpty(CItemData::NOTES, pbci)) {
      mainTBCtrl.EnableButton(ID_MENUITEM_COPYNOTESFLD, FALSE);
    } else {
      mainTBCtrl.EnableButton(ID_MENUITEM_COPYNOTESFLD, TRUE);
    }

    if (pci_entry == NULL || pci_entry->IsFieldValueEmpty(CItemData::RUNCMD, pbci)) {
      mainTBCtrl.EnableButton(ID_MENUITEM_RUNCOMMAND, FALSE);
    } else {
      mainTBCtrl.EnableButton(ID_MENUITEM_RUNCOMMAND, TRUE);
    }

    if (pci_entry == NULL || 
        (pci_entry->IsFieldValueEmpty(CItemData::EMAIL, pbci) && !pci_entry->IsURLEmail(pbci))) {
      mainTBCtrl.EnableButton(ID_MENUITEM_SENDEMAIL, FALSE);
    } else {
      mainTBCtrl.EnableButton(ID_MENUITEM_SENDEMAIL, TRUE);
    }

    if (pci_entry == NULL || pci_entry->IsFieldValueEmpty(CItemData::URL, pbci) ||
        pci_entry->IsURLEmail(pbci)) {
      mainTBCtrl.EnableButton(ID_MENUITEM_BROWSEURL, FALSE);
      mainTBCtrl.EnableButton(ID_MENUITEM_BROWSEURLPLUS, FALSE);
    } else {
      mainTBCtrl.EnableButton(ID_MENUITEM_BROWSEURL, TRUE);
      mainTBCtrl.EnableButton(ID_MENUITEM_BROWSEURLPLUS, TRUE);
    }

    bool bDragBarState = PWSprefs::GetInstance()->GetPref(PWSprefs::ShowDragbar);
    if (bDragBarState) {
      // Note: Title & Password are mandatory
      if (pci_entry == NULL) {
        m_DDGroup.SetStaticState(m_core.GetNumEntries() != 0);
        m_DDTitle.SetStaticState(false);
        m_DDPassword.SetStaticState(false);
        m_DDUser.SetStaticState(false);
        m_DDNotes.SetStaticState(false);
        m_DDURL.SetStaticState(false);
        m_DDemail.SetStaticState(false);
        m_DDAutotype.SetStaticState(false);
      } else {
        m_DDGroup.SetStaticState(!pci_entry->IsFieldValueEmpty(CItemData::GROUP, pbci));
        m_DDTitle.SetStaticState(true);
        m_DDPassword.SetStaticState(true);
        m_DDUser.SetStaticState(!pci_entry->IsFieldValueEmpty(CItemData::USER, pbci));
        m_DDNotes.SetStaticState(!pci_entry->IsFieldValueEmpty(CItemData::NOTES, pbci));
        m_DDURL.SetStaticState(!pci_entry->IsFieldValueEmpty(CItemData::URL, pbci));
        m_DDemail.SetStaticState(!pci_entry->IsFieldValueEmpty(CItemData::EMAIL, pbci));
        m_DDAutotype.SetStaticState(true);
      }
    }
  }
}

void DboxMain::setupBars()
{
  // This code is copied from the DLGCBR32 example that comes with MFC

  // Add the status bar
  if (m_StatusBar.Create(this)) {
    // Set up DoubleClickAction text - remove Shift+DCA
    const int dca = int(PWSprefs::GetInstance()->GetPref(PWSprefs::DoubleClickAction));
    switch (dca) {
      case PWSprefs::DoubleClickAutoType:
        statustext[CPWStatusBar::SB_DBLCLICK] = IDSC_STATAUTOTYPE;
        break;
      case PWSprefs::DoubleClickBrowse:
        statustext[CPWStatusBar::SB_DBLCLICK] = IDSC_STATBROWSE;
        break;
      case PWSprefs::DoubleClickCopyNotes:
        statustext[CPWStatusBar::SB_DBLCLICK] = IDSC_STATCOPYNOTES;
        break;
      case PWSprefs::DoubleClickCopyPassword:
        statustext[CPWStatusBar::SB_DBLCLICK] = IDSC_STATCOPYPASSWORD;
        break;
      case PWSprefs::DoubleClickCopyUsername:
        statustext[CPWStatusBar::SB_DBLCLICK] = IDSC_STATCOPYUSERNAME;
        break;
      case PWSprefs::DoubleClickViewEdit:
        statustext[CPWStatusBar::SB_DBLCLICK] = IDSC_STATVIEWEDIT;
        break;
      case PWSprefs::DoubleClickCopyPasswordMinimize:
        statustext[CPWStatusBar::SB_DBLCLICK] = IDSC_STATCOPYPASSWORDMIN;
        break;
      case PWSprefs::DoubleClickBrowsePlus:
        statustext[CPWStatusBar::SB_DBLCLICK] = IDSC_STATBROWSEPLUS;
        break;
      case PWSprefs::DoubleClickRun:
        statustext[CPWStatusBar::SB_DBLCLICK] = IDSC_STATRUN;
        break;
      case PWSprefs::DoubleClickSendEmail:
        statustext[CPWStatusBar::SB_DBLCLICK] = IDSC_STATSENDEMAIL;
        break;
      default:
        statustext[CPWStatusBar::SB_DBLCLICK] = IDSC_STATCOMPANY;
    }

    statustext[CPWStatusBar::SB_CLIPBOARDACTION] = IDS_BLANK;
    // Set up Configuration source indicator (debug only)
#if defined(_DEBUG) || defined(DEBUG)
    statustext[CPWStatusBar::SB_CONFIG] = PWSprefs::GetInstance()->GetConfigIndicator();
#endif /* DEBUG */
    // Set up the rest - all but one empty as pane now re-sized according to contents
    statustext[CPWStatusBar::SB_MODIFIED] = IDS_BLANK;
    statustext[CPWStatusBar::SB_NUM_ENT] = IDS_BLANK;
    statustext[CPWStatusBar::SB_FILTER] = IDS_BLANK;
    statustext[CPWStatusBar::SB_READONLY] = IDS_READ_ONLY;

    // And show
    m_StatusBar.SetIndicators(statustext, CPWStatusBar::SB_TOTAL);

    UINT uiID, uiStyle;
    int cxWidth;
    m_StatusBar.GetPaneInfo(CPWStatusBar::SB_FILTER, uiID,
                            uiStyle, cxWidth);
    int iBMWidth = m_StatusBar.GetBitmapWidth();
    m_StatusBar.SetPaneInfo(CPWStatusBar::SB_FILTER, uiID,
                            uiStyle | SBT_OWNERDRAW, iBMWidth);

    // Make a sunken or recessed border around the first pane
    m_StatusBar.SetPaneInfo(CPWStatusBar::SB_DBLCLICK, 
                            m_StatusBar.GetItemID(CPWStatusBar::SB_DBLCLICK), 
                            SBPS_STRETCH, NULL);
  }

  CDC* pDC = this->GetDC();
  int NumBits = (pDC ? pDC->GetDeviceCaps(12 /*BITSPIXEL*/) : 32);
  m_MainToolBar.Init(NumBits);
  m_FindToolBar.Init(NumBits, PWS_MSG_TOOLBAR_FIND,
                     &m_SaveAdvValues[CAdvancedDlg::FIND]);
  ReleaseDC(pDC);

  // Add the Main ToolBar.
  if (!m_MainToolBar.CreateEx(this, TBSTYLE_FLAT | TBSTYLE_TRANSPARENT,
                              WS_CHILD | WS_VISIBLE | CCS_ADJUSTABLE |
                              CBRS_TOP | CBRS_SIZE_DYNAMIC,
                              CRect(0, 0, 0, 0), AFX_IDW_CONTROLBAR_LAST)) {
    pws_os::Trace(L"Failed to create Main toolbar\n");
    return;      // fail to create
  }
  DWORD dwStyle = m_MainToolBar.GetBarStyle();
  dwStyle = dwStyle | CBRS_BORDER_BOTTOM | CBRS_BORDER_TOP   |
                      CBRS_BORDER_LEFT   | CBRS_BORDER_RIGHT |
                      CBRS_TOOLTIPS      | CBRS_FLYBY;
  m_MainToolBar.SetBarStyle(dwStyle);
  m_MainToolBar.SetWindowText(L"Standard");

  // Add the Find ToolBar.
  if (!m_FindToolBar.CreateEx(this, TBSTYLE_FLAT | TBSTYLE_TRANSPARENT,
                              WS_CHILD    | WS_VISIBLE |
                              CBRS_BOTTOM | CBRS_SIZE_DYNAMIC,
                              CRect(0, 0, 0, 0), AFX_IDW_CONTROLBAR_LAST - 1)) {
    pws_os::Trace(L"Failed to create Find toolbar\n");
    return;      // fail to create
  }
  dwStyle = m_FindToolBar.GetBarStyle();
  dwStyle = dwStyle | CBRS_BORDER_BOTTOM | CBRS_BORDER_TOP |
                      CBRS_BORDER_LEFT   | CBRS_BORDER_RIGHT |
                      CBRS_TOOLTIPS      | CBRS_FLYBY;
  m_FindToolBar.SetBarStyle(dwStyle);
  m_FindToolBar.SetWindowText(L"Find");

  // Set Toolbar according to graphic capabilities, overridable by user choice.
  if (NumBits < 16 || !PWSprefs::GetInstance()->GetPref(PWSprefs::UseNewToolbar))  {
    SetToolbar(ID_MENUITEM_OLD_TOOLBAR, true);
  } else {
    SetToolbar(ID_MENUITEM_NEW_TOOLBAR, true);
  }

  m_FindToolBar.ShowFindToolBar(false);

  // Set flag - we're done
  m_toolbarsSetup = TRUE;
  m_MainToolBar.ShowWindow(PWSprefs::GetInstance()->GetPref(PWSprefs::ShowToolbar) ?
                           SW_SHOW : SW_HIDE);
  UpdateToolBarROStatus(m_core.IsReadOnly());
  m_menuManager.SetImageList(&m_MainToolBar);
  m_menuManager.SetMapping(&m_MainToolBar);

  if (PWSprefs::GetInstance()->GetPref(PWSprefs::ShowDragbar)) {
    m_DDGroup.EnableWindow(TRUE);
    m_DDGroup.ShowWindow(SW_SHOW);
    m_DDTitle.EnableWindow(TRUE);
    m_DDTitle.ShowWindow(SW_SHOW);
    m_DDUser.EnableWindow(TRUE);
    m_DDUser.ShowWindow(SW_SHOW);
    m_DDPassword.EnableWindow(TRUE);
    m_DDPassword.ShowWindow(SW_SHOW);
    m_DDNotes.EnableWindow(TRUE);
    m_DDNotes.ShowWindow(SW_SHOW);
    m_DDURL.EnableWindow(TRUE);
    m_DDURL.ShowWindow(SW_SHOW);
    m_DDemail.EnableWindow(TRUE);
    m_DDemail.ShowWindow(SW_SHOW);
    m_DDAutotype.EnableWindow(TRUE);
    m_DDAutotype.ShowWindow(SW_SHOW);
  }
}

void DboxMain::UpdateListItemField(const int lindex, const int type, const StringX &newText)
{
  int iSubItem = m_nColumnIndexByType[type];

  // Ignore if this column is not being displayed
  if (iSubItem < 0)
    return;

  BOOL brc = m_ctlItemList.SetItemText(lindex, iSubItem, newText.c_str());
  ASSERT(brc == TRUE);
  if (m_iTypeSortColumn == type) { // resort if necessary
    m_bSortAscending = PWSprefs::GetInstance()->GetPref(PWSprefs::SortAscending);
    m_ctlItemList.SortItems(CompareFunc, (LPARAM)this);
    FixListIndexes();
  }
}

void DboxMain::UpdateTreeItem(const HTREEITEM hItem, const CItemData &ci)
{
  CRect rect;

  CSecString csCurrentString = m_ctlItemTree.GetItemText(hItem);
  CSecString csNewString = m_ctlItemTree.MakeTreeDisplayString(ci);

  if (csCurrentString != csNewString) {
    m_ctlItemTree.SetItemText(hItem, csNewString);

    m_ctlItemTree.GetItemRect(hItem, &rect, FALSE);
    m_ctlItemTree.InvalidateRect(&rect);
  }
}

void DboxMain::UpdateEntryinGUI(CItemData &ci)
{
  DisplayInfo *pdi = (DisplayInfo *)ci.GetDisplayInfo();
  ASSERT(pdi != NULL);

  const int iIndex = pdi->list_index;
  const HTREEITEM hItem =  pdi->tree_item;

  const int nImage = GetEntryImage(ci);
  StringX sx_fielddata(L""), sx_oldfielddata;

  // Deal with Tree View
  UpdateTreeItem(hItem, ci);

  // Deal with List View
  bool bSortedFieldChanged(false);
  int iSortColumn = m_nColumnIndexByType[m_iTypeSortColumn];

  // Change the first column data - it is empty (as already set)
  if (!m_bImageInLV) {
    sx_fielddata = GetListViewItemText(ci, 0);
  }

  sx_oldfielddata = m_ctlItemList.GetItemText(iIndex, 0);
  if (sx_oldfielddata != sx_fielddata) {
    m_ctlItemList.SetItemText(iIndex, 0, sx_fielddata.c_str());
    if (iSortColumn == 0)
      bSortedFieldChanged = true;
  }

  if (m_bImageInLV)
    SetEntryImage(iIndex, nImage);

  // Change the data in the rest of the columns
  // First get the 1st line of the Notes field
  StringX sxNotes, line1(L"");
  sxNotes = ci.GetNotes();
  if (!sxNotes.empty()) {
    StringX::size_type end;
    const StringX delim = L"\r\n";
    end = sxNotes.find(delim, 0);
    line1 = sxNotes.substr(0, 
                    (end == StringX::npos) ? StringX::npos : end);

    // If more than one line, add '[>>>]' to end of this line
    // Note CHeaderStrl adds the normal ellipsis '...' (without square
    // brackets) if the text doesn't fit in the cell.  Use this to show
    // more lines rather than more text in the first line.
    if (end != StringX::npos)
      line1 += L"[>>>]";
  }

  for (int i = 1; i < m_nColumns; i++) {
    sx_fielddata = GetListViewItemText(ci, i);
    sx_oldfielddata = m_ctlItemList.GetItemText(iIndex, i);
    if (sx_oldfielddata != sx_fielddata) {
      m_ctlItemList.SetItemText(iIndex, i, sx_fielddata.c_str());
      if (iSortColumn == i)
        bSortedFieldChanged = true;
    }
  }

  // Unfortunately can't just update this one entry as it may have moved
  // if the field corresponding to the sort column has changed.
  // If sorted column field unchanged, just update this one entry.
  // If sorted column field changed, need to refresh the whole List view
  if (!bSortedFieldChanged) {
    m_ctlItemList.Update(iIndex);
  }  else {
    // Unselect current entry
    POSITION pos = m_ctlItemList.GetFirstSelectedItemPosition();
    while (pos) {
      int i = m_ctlItemList.GetNextSelectedItem(pos);
      m_ctlItemList.SetItemState(i, 0, LVIS_FOCUSED | LVIS_SELECTED);
    }

    // Would like to just sort the list but this seems to leave both the old and the
    // new list entry visible on Undo until Refresh(F5) performed.  So refresh list
    RefreshViews(LISTONLY);

    // The iIndex might have changed as the edit could have changed the position
    // in the list depending on what entry field has changed
    for (int iItem = 0; iItem < m_ctlItemList.GetItemCount(); iItem++) {
      CItemData *pci = (CItemData *)m_ctlItemList.GetItemData(iItem);
      if (ci.GetUUID() == pci->GetUUID()) {
        // Now reselect it and make visible
        m_ctlItemList.SetItemState(iItem, LVIS_FOCUSED | LVIS_SELECTED, LVIS_FOCUSED | LVIS_SELECTED);
        m_ctlItemList.EnsureVisible(iItem, false);
        break;
      }
    }
  }
}

// Find in m_pwlist entry with same title and user name as the i'th entry in m_ctlItemList
ItemListIter DboxMain::Find(int i)
{
  CItemData *pci = (CItemData *)m_ctlItemList.GetItemData(i);
  ASSERT(pci != NULL);
  const StringX curGroup = pci->GetGroup();
  const StringX curTitle = pci->GetTitle();
  const StringX curUser = pci->GetUser();
  return Find(curGroup, curTitle, curUser);
}

/*
* Finds all entries in m_pwlist that contain str in any text
* field, returns their sorted indices in m_listctrl via indices, which is
* assumed to be allocated by caller to DboxMain::GetNumEntries() ints.
* FindAll returns the number of entries that matched.
*/

size_t DboxMain::FindAll(const CString &str, BOOL CaseSensitive,
                         vector<int> &vIndices, vector<pws_os::CUUID> &vFoundUUIDs)
{
  CItemData::FieldBits bsFields;
  bsFields.set();  // Default search is all text fields!

  CItemAtt::AttFieldBits bsAttFields;
  bsAttFields.reset();  // Default DON'T search attachment filename

  return FindAll(str, CaseSensitive, vIndices, vFoundUUIDs, bsFields, bsAttFields,
                 false, L"", 0, 0);
}

size_t DboxMain::FindAll(const CString &str, BOOL CaseSensitive,
                         vector<int> &vIndices,
                         vector<pws_os::CUUID> &vFoundUUIDs,
                         const CItemData::FieldBits &bsFields,
                         const CItemAtt::AttFieldBits &bsAttFields, 
                         const bool &subgroup_bset, const std::wstring &subgroup_name,
                         const int subgroup_object, const int subgroup_function)
{
  ASSERT(!str.IsEmpty());
  ASSERT(vIndices.empty());
  ASSERT(vFoundUUIDs.empty());

  StringX curGroup, curTitle, curUser, curNotes, curPassword, curURL, curAT, curXInt;
  StringX curEmail, curSymbols, curPolicyName, curRunCommand, listTitle, saveTitle;
  StringX curKBS;
  StringX curFN, curFP, curMT; // Attachment fields: FileName, FilePath, MediaType
  bool bFoundit;
  CString searchstr(str); // Since str is const, and we might need to MakeLower
  size_t retval = 0;

  if (!CaseSensitive)
    searchstr.MakeLower();

  int ititle(-1);  // Must be there as it is mandatory!
  for (int ic = 0; ic < m_nColumns; ic++) {
    if (m_nColumnTypeByIndex[ic] == CItemData::TITLE) {
      ititle = ic;
      break;
    }
  }

  ItemListConstIter listPos, listEnd;

  OrderedItemList OIL;
  OrderedItemList::const_iterator olistPos, olistEnd;
  if (m_IsListView) {
    listPos = m_core.GetEntryIter();
    listEnd = m_core.GetEntryEndIter();
  } else {
    MakeOrderedItemList(OIL);
    olistPos = OIL.begin();
    olistEnd = OIL.end();
  }

  while (m_IsListView ? (listPos != listEnd) : (olistPos != olistEnd)) {
    const CItemData &curitem = m_IsListView ? listPos->second : *olistPos;
    if (subgroup_bset &&
      !curitem.Matches(std::wstring(subgroup_name),
      subgroup_object, subgroup_function))
      goto nextentry;

    bFoundit = false;
    saveTitle = curTitle = curitem.GetTitle(); // saveTitle keeps orig case
    curGroup = curitem.GetGroup();
    curUser = curitem.GetUser();
    curPassword = curitem.GetPassword();
    curNotes = curitem.GetNotes();
    curURL = curitem.GetURL();
    curEmail = curitem.GetEmail();
    curSymbols = curitem.GetSymbols();
    curPolicyName = curitem.GetPolicyName();
    curRunCommand = curitem.GetRunCommand();
    curKBS = curitem.GetKBShortcut();
    curAT = curitem.GetAutoType();
    curXInt = curitem.GetXTimeInt();

    // Don't bother getting the attachment if not searching its fields
    if (bsAttFields.count() != 0) {
      if (curitem.HasAttRef()) {
        pws_os::CUUID attuuid = curitem.GetAttUUID();
        const CItemAtt &att = m_core.GetAtt(attuuid);
        curFN = att.GetFileName();
        curFP = att.GetFilePath();
        curMT = att.GetMediaType();
      } else {
        curFN = curFP = curMT = L"";
      }
    }

    if (!CaseSensitive) {
      ToLower(curGroup);
      ToLower(curTitle);
      ToLower(curUser);
      ToLower(curPassword);
      ToLower(curNotes);
      ToLower(curURL);
      ToLower(curEmail);
      // ToLower(curSymbols); - not needed as contains only symbols
      ToLower(curPolicyName);
      ToLower(curRunCommand);
      ToLower(curAT);
      ToLower(curFN);
      ToLower(curFP);
      ToLower(curMT);
    }

    // do loop to easily break out as soon as a match is found
    // saves more checking if entry already selected
    do {
      if (bsFields.test(CItemData::GROUP) && ::wcsstr(curGroup.c_str(), searchstr)) {
        bFoundit = true;
        break;
      }
      if (bsFields.test(CItemData::TITLE) && ::wcsstr(curTitle.c_str(), searchstr)) {
        bFoundit = true;
        break;
      }
      if (bsFields.test(CItemData::USER) && ::wcsstr(curUser.c_str(), searchstr)) {
        bFoundit = true;
        break;
      }
      if (bsFields.test(CItemData::PASSWORD) && ::wcsstr(curPassword.c_str(), searchstr)) {
        bFoundit = true;
        break;
      }
      if (bsFields.test(CItemData::NOTES) && ::wcsstr(curNotes.c_str(), searchstr)) {
        bFoundit = true;
        break;
      }
      if (bsFields.test(CItemData::URL) && ::wcsstr(curURL.c_str(), searchstr)) {
        bFoundit = true;
        break;
      }
      if (bsFields.test(CItemData::EMAIL) && ::wcsstr(curEmail.c_str(), searchstr)) {
        bFoundit = true;
        break;
      }
      if (bsFields.test(CItemData::SYMBOLS) && ::wcsstr(curSymbols.c_str(), searchstr)) {
        bFoundit = true;
        break;
      }
      if (bsFields.test(CItemData::RUNCMD) && ::wcsstr(curRunCommand.c_str(), searchstr)) {
        bFoundit = true;
        break;
      }
      if (bsFields.test(CItemData::POLICYNAME) && ::wcsstr(curPolicyName.c_str(), searchstr)) {
        bFoundit = true;
        break;
      }
      if (bsFields.test(CItemData::AUTOTYPE) && ::wcsstr(curAT.c_str(), searchstr)) {
        bFoundit = true;
        break;
      }
      if (bsFields.test(CItemData::KBSHORTCUT) && ::wcsstr(curKBS.c_str(), searchstr)) {
        bFoundit = true;
        break;
      }
      if (bsFields.test(CItemData::PWHIST)) {
        size_t pwh_max, err_num;
        PWHistList pwhistlist;
        CreatePWHistoryList(curitem.GetPWHistory(), pwh_max, err_num,
                            pwhistlist, PWSUtil::TMC_XML);
        PWHistList::iterator iter;
        for (iter = pwhistlist.begin(); iter != pwhistlist.end();
             iter++) {
          PWHistEntry pwshe = *iter;
          if (!CaseSensitive)
            ToLower(pwshe.password);
          if (::wcsstr(pwshe.password.c_str(), searchstr)) {
            bFoundit = true;
            break;  // break out of for loop
          }
        }
        pwhistlist.clear();
        if (bFoundit)
          break;  // break out of do loop
      }
      if (bsFields.test(CItemData::XTIME_INT) && ::wcsstr(curXInt.c_str(), searchstr)) {
        bFoundit = true;
        break;
      }
      if (bsAttFields.test(CItemAtt::FILENAME - CItemAtt::START) && ::wcsstr(curFN.c_str(), searchstr)) {
        bFoundit = true;
        break;
      }
      if (bsAttFields.test(CItemAtt::FILEPATH - CItemAtt::START) && ::wcsstr(curFP.c_str(), searchstr)) {
        bFoundit = true;
        break;
      }
      if (bsAttFields.test(CItemAtt::MEDIATYPE - CItemAtt::START) && ::wcsstr(curMT.c_str(), searchstr)) {
        bFoundit = true;
        break;
      }
    } while(FALSE);  // only do it once!

    if (bFoundit) {
      // Find index in displayed list
      DisplayInfo *pdi = (DisplayInfo *)curitem.GetDisplayInfo();
      ASSERT(pdi != NULL);
      int li = pdi->list_index;
      ASSERT(m_ctlItemList.GetItemText(li, ititle) == saveTitle.c_str());
      // add to indices, bump retval
      vIndices.push_back(li);
      // Add into FoundUUID list
      vFoundUUIDs.push_back(curitem.GetUUID());
    } // match found in m_pwlist

nextentry:
    if (m_IsListView)
      listPos++;
    else
      olistPos++;
  } // while

  retval = vIndices.size();
  // Sort indices if in List View
  if (m_IsListView)
    sort(vIndices.begin(), vIndices.end());
  else
    OIL.clear();

  // If none found, reset found items
  if (retval == 0) {
    m_LastFoundTreeItem = NULL;
    m_LastFoundListItem = -1;

    // Update toolbar
    UpdateToolBarForSelectedItem(NULL);
  }

  return retval;
}

void DboxMain::SetFilterFindEntries(std::vector<pws_os::CUUID> *pvFoundUUIDs)
{
  // If the "Show entries from last Find" is active, we should not change this
  // as it will override the results - say if the user maximizes the PWS window
  // and the view is Refreshed using these entries rather than the original list
  // used for the filter.
  if (!(m_bFilterActive && m_bFindFilterDisplayed))
    m_FilterManager.SetFilterFindEntries(pvFoundUUIDs);
}

//Checks and sees if everything works and something is selected
BOOL DboxMain::SelItemOk()
{
  CItemData *pci = getSelectedItem();
  return (pci == NULL) ? FALSE : TRUE;
}

BOOL DboxMain::SelectEntry(const int i, BOOL MakeVisible)
{
  BOOL retval_tree, retval_list;
  ASSERT(i >= 0);

  if (m_ctlItemList.GetItemCount() == 0)
    return false;

  // Do both Tree & List views just in case user changes view
  retval_list = m_ctlItemList.SetItemState(i, LVIS_FOCUSED | LVIS_SELECTED, LVIS_FOCUSED | LVIS_SELECTED);

  CItemData *pci = (CItemData *)m_ctlItemList.GetItemData(i);
  ASSERT(pci != NULL);
  DisplayInfo *pdi = (DisplayInfo *)pci->GetDisplayInfo();
  ASSERT(pdi != NULL);
  ASSERT(pdi->list_index == i);

  // Was there anything selected before?
  HTREEITEM hti = m_ctlItemTree.GetSelectedItem();

  // NULL means nothing was selected.
  if (hti != NULL) {
    // Time to remove the old "fake selection" (a.k.a. drop-highlight)
    // Make sure to undo "MakeVisible" on the previous selection.
    m_ctlItemTree.SetItemState(hti, 0, TVIS_DROPHILITED);
  }

  retval_tree = m_ctlItemTree.SelectItem(pdi->tree_item);
  // Following needed to show selection when Find dbox has focus. Ugh.
  m_ctlItemTree.SetItemState(pdi->tree_item, TVIS_DROPHILITED | TVIS_SELECTED, TVIS_DROPHILITED | TVIS_SELECTED);

  if (MakeVisible) {
    if (m_ctlItemList.IsWindowVisible()) {
      m_ctlItemList.EnsureVisible(i, FALSE);
    } else {
      m_ctlItemTree.EnsureVisible(pdi->tree_item);
    }
  }
  m_ctlItemList.Invalidate();
  m_ctlItemTree.Invalidate();

  return m_ctlItemList.IsWindowVisible() ? retval_list : retval_tree;
}

void DboxMain::SelectFirstEntry()
{
  if (m_core.GetNumEntries() > 0) {
    // Ensure an entry is selected after open
    CItemData *pci(NULL);
<<<<<<< HEAD

    // Do both Tree & List views just in case user changes view
    m_ctlItemList.SetItemState(0, LVIS_FOCUSED | LVIS_SELECTED, LVIS_FOCUSED | LVIS_SELECTED);
    m_ctlItemList.EnsureVisible(0, FALSE);
    pci = (CItemData *)m_ctlItemList.GetItemData(0);

    HTREEITEM hitem = m_ctlItemTree.GetFirstVisibleItem();
    if (hitem != NULL) {
      m_ctlItemTree.SelectItem(hitem);
=======
    if (m_ctlItemList.IsWindowVisible()) {
      m_ctlItemList.SetItemState(0,
                                 LVIS_FOCUSED | LVIS_SELECTED,
                                 LVIS_FOCUSED | LVIS_SELECTED);
      m_ctlItemList.EnsureVisible(0, FALSE);
      pci = (CItemData *)m_ctlItemList.GetItemData(0);
    } else {
      HTREEITEM hitem = m_ctlItemTree.GetRootItem();
      if (hitem != NULL) {
        m_ctlItemTree.SelectItem(hitem);
        m_ctlItemTree.EnsureVisible(hitem);
        pci = (CItemData *)m_ctlItemTree.GetItemData(hitem);
      }
>>>>>>> bdfa9efd
    }

    UpdateToolBarForSelectedItem(pci);

    SetDCAText(pci);
  }
}

BOOL DboxMain::SelectFindEntry(const int i, BOOL MakeVisible)
{
  BOOL retval_list, retval_tree;
  if (m_ctlItemList.GetItemCount() == 0)
    return FALSE;

  CItemData *pci = (CItemData *)m_ctlItemList.GetItemData(i);
  ASSERT(pci != NULL);
  
  UnFindItem();

  // Do both Tree & List views just in case user changes view
  // Unselect all others first
  POSITION pos = m_ctlItemList.GetFirstSelectedItemPosition();
  while (pos) {
    int iIndex = m_ctlItemList.GetNextSelectedItem(pos);
    m_ctlItemList.SetItemState(iIndex, 0, LVIS_FOCUSED | LVIS_SELECTED);
  }

  // Now select found item
  retval_list = m_ctlItemList.SetItemState(i, LVIS_FOCUSED | LVIS_SELECTED, LVIS_FOCUSED | LVIS_SELECTED);
  m_LastFoundListItem = i;

  DisplayInfo *pdi = (DisplayInfo *)pci->GetDisplayInfo();
  ASSERT(pdi != NULL);
  ASSERT(pdi->list_index == i);

  retval_tree = m_ctlItemTree.SelectItem(pdi->tree_item);
  m_ctlItemTree.SetItemState(pdi->tree_item, TVIS_BOLD, TVIS_BOLD);
  m_LastFoundTreeItem = pdi->tree_item;
  m_bBoldItem = true;

  if (MakeVisible) {
    if (m_ctlItemList.IsWindowVisible()) {
      m_ctlItemList.EnsureVisible(i, FALSE);
    } else {
      m_ctlItemTree.EnsureVisible(pdi->tree_item);
    }
  }
  m_ctlItemList.Invalidate();
  m_ctlItemTree.Invalidate();

  UpdateToolBarForSelectedItem(pci);
  return m_ctlItemList.IsWindowVisible() ? retval_list : retval_tree;
}

// Updates m_ctlItemList and m_ctlItemTree from m_pwlist
// updates of windows suspended until all data is in.
void DboxMain::RefreshViews(const ViewType iView)
{
  PWS_LOGIT_ARGS("iView=%d", iView);

  if (!m_bInitDone)
    return;

  m_bNumPassedFiltering = 0;
  m_bInRefresh = true;

  // Need to save last found item information
  pws_os::CUUID entry_uuid(pws_os::CUUID::NullUUID());
  pws_os::CUUID tree_find_entry_uuid(pws_os::CUUID::NullUUID());
  pws_os::CUUID list_find_entry_uuid(pws_os::CUUID::NullUUID());
  StringX sxGroupPath;

  // Save selected/highlighted entry
  GetSelectedItems(entry_uuid, tree_find_entry_uuid, list_find_entry_uuid, sxGroupPath);

  // can't use LockWindowUpdate 'cause only one window at a time can be locked
  if (iView & LISTONLY) {
    m_ctlItemList.SetRedraw(FALSE);
    m_ctlItemList.DeleteAllItems();
  }

  if (iView & TREEONLY) {
    m_ctlItemTree.SetRedraw(FALSE);
    m_mapGroupToTreeItem.clear();
    m_mapTreeItemToGroup.clear();
    m_ctlItemTree.DeleteAllItems();
  }

  m_bBoldItem = false;

  for (auto listPos = m_core.GetEntryIter(); listPos != m_core.GetEntryEndIter();
       listPos++) {
    CItemData &ci = m_core.GetEntry(listPos);
    DisplayInfo *pdi = (DisplayInfo *)ci.GetDisplayInfo();
    if (pdi != NULL)
      pdi->list_index = -1; // easier, but less efficient, to delete pdi

    InsertItemIntoGUITreeList(ci, -1, false, iView);
  }

  // Need to add any empty groups into the view
  if (m_bFilterActive) {
    bool bAlreadyExists;
    // 1. Filter on Unsaved changes
    if (m_bUnsavedDisplayed && m_core.HaveEmptyGroupsChanged()) {
      // We have some unsaved empty groups
      // Only add empty groups not yet saved
      std::vector<StringX> vSavedEmptyGroups = m_core.GetSavedEmptyGroups();
      for (auto emptyGrp : m_core.GetEmptyGroups()) {
        auto it = std::find(vSavedEmptyGroups.begin(), vSavedEmptyGroups.end(), emptyGrp);
        if (it == vSavedEmptyGroups.end()) {
          m_ctlItemTree.AddGroup(emptyGrp.c_str(), bAlreadyExists);
          m_bNumPassedFiltering++;
        }
      }
    }

    // 2. Filter on Find results
    if (m_bFindFilterDisplayed) {
      // Initially only test if empty group contains the search text (case insensitive)
      CString csFindString;
      m_FindToolBar.GetSearchText(csFindString);
      // If the user has cleared the Find search string but not cleared the previous results
      // Don't bother!
      if (!csFindString.IsEmpty()) {
        StringX sxFindString(csFindString);
        ToUpper(sxFindString);

        for (auto &emptyGrp : m_core.GetEmptyGroups()) {
          StringX sxCode = emptyGrp;
          ToUpper(sxCode);
          if (sxCode.find(sxFindString) != StringX::npos) {
            m_ctlItemTree.AddGroup(emptyGrp.c_str(), bAlreadyExists);
            m_bNumPassedFiltering++;
          }
        }
      }
    }

    // 3. Filter on entries with expired passwords - do not add any empty groups
    // Don't add empty groups if m_bExpireDisplayed == true

    // 4. User defined filter
    if (!m_bExpireDisplayed && !m_bUnsavedDisplayed && !m_bFindFilterDisplayed) {
      // Show all empty groups that passes a filter, which must include
      // a test on the group value
      for (auto &emptyGrp : m_core.GetEmptyGroups()) {
        if (m_FilterManager.PassesEmptyGroupFiltering(emptyGrp)) {
          m_ctlItemTree.AddGroup(emptyGrp.c_str(), bAlreadyExists);
          m_bNumPassedFiltering++;
        }
      }
    }
  } else {
    // Show all empty groups as no filter active
    bool bAlreadyExists;
    for (auto &emptyGrp : m_core.GetEmptyGroups()) {
      m_ctlItemTree.AddGroup(emptyGrp.c_str(), bAlreadyExists);
    }
  }  // m_bFilterActive

  m_ctlItemTree.SortTree(TVI_ROOT);
  SortListView();

  if (m_bImageInLV) {
    m_ctlItemList.SetColumnWidth(0, LVSCW_AUTOSIZE);
  }

  // re-enable and force redraw!
  if (iView & LISTONLY) {
    m_ctlItemList.SetRedraw(TRUE); 
    m_ctlItemList.Invalidate();
  }
  if (iView & TREEONLY) {
    m_ctlItemTree.SetRedraw(TRUE);
    m_ctlItemTree.Invalidate();
  }

  // Try and put selection back - positions in lists may have changed
  ReSelectItems(entry_uuid, tree_find_entry_uuid, list_find_entry_uuid, sxGroupPath);

  RestoreGUIStatusEx();

  if (m_bFilterActive)
    UpdateStatusBar();

  m_bInRefresh = false;
}

void DboxMain::RestoreWindows()
{
  PWS_LOGIT;

  ShowWindow(SW_RESTORE);

  // Restore saved DB preferences that may not have been saved in the database
  // over the minimize/restore event.
  // Can't use the fact that the string is empty, as that is a valid state!
  // Use arbitrary value "#Empty#" to indicate nothing here.
  if (m_savedDBprefs != EMPTYSAVEDDBPREFS) {
    if (m_core.HaveHeaderPreferencesChanged(m_savedDBprefs)) {
      PWSprefs::GetInstance()->Load(m_savedDBprefs);
    }
    m_savedDBprefs = EMPTYSAVEDDBPREFS;
  }

  RefreshViews();

  BringWindowToTop();
  CPWDialog::GetDialogTracker()->ShowOpenDialogs();

  //RestoreDisplayAfterMinimize();
}

// this tells OnSize that the user is currently
// changing the size of the dialog, and not restoring it
void DboxMain::OnSizing(UINT fwSide, LPRECT pRect)
{
  PWS_LOGIT;

  CDialog::OnSizing(fwSide, pRect);
  m_bSizing = true;
}

void DboxMain::OnMove(int x, int y)
{
  CDialog::OnMove(x, y);
  // turns out that minimizing calls this
  // with x = y = -32000. Oh joy.
  if (m_bInitDone && IsWindowVisible() == TRUE &&
      x >= 0 && y >= 0) {
    WINDOWPLACEMENT wp = {sizeof(WINDOWPLACEMENT)};
    GetWindowPlacement(&wp);
    PWSprefs::GetInstance()->SetPrefRect(wp.rcNormalPosition.top,
                                         wp.rcNormalPosition.bottom,
                                         wp.rcNormalPosition.left,
                                         wp.rcNormalPosition.right);
  }
}

void DboxMain::OnSize(UINT nType, int cx, int cy) 
{
  PWS_LOGIT_ARGS("nType=%d", nType);

  // Note that onsize runs before InitDialog (Gee, I love MFC)
  //  Also, OnSize is called AFTER the function has been peformed.
  //  To verify IF the function should be done at all, it must be checked in OnSysCommand.
  CDialog::OnSize(nType, cx, cy);

  // If m_bInitDone not true, then dialog has not yet been completely initialised
  if (!m_bInitDone) 
    return;

  BOOL bFindBarShown = m_FindToolBar.IsWindowVisible();

  if (nType != SIZE_MINIMIZED) {
    // Position the control bars - don't bother if just been minimized

    // If Find toolbar active - hide it until after we move
    if (bFindBarShown)
      SetFindToolBar(false);

    CRect rect, dragrect;
    RepositionBars(AFX_IDW_CONTROLBAR_FIRST, AFX_IDW_CONTROLBAR_LAST, 0);
    RepositionBars(AFX_IDW_CONTROLBAR_FIRST, AFX_IDW_CONTROLBAR_LAST, 0, reposQuery, &rect);
    bool bDragBarState = PWSprefs::GetInstance()->GetPref(PWSprefs::ShowDragbar);
    if (bDragBarState) {
      const int i = GetSystemMetrics(SM_CYBORDER);
      const int j = rect.top + i;
      m_DDGroup.GetWindowRect(&dragrect);
      ScreenToClient(&dragrect);
      m_DDGroup.SetWindowPos(NULL, dragrect.left, j, 0, 0, SWP_NOSIZE | SWP_NOZORDER);

      m_DDTitle.GetWindowRect(&dragrect);
      ScreenToClient(&dragrect);
      m_DDTitle.SetWindowPos(NULL, dragrect.left, j, 0, 0, SWP_NOSIZE | SWP_NOZORDER);

      m_DDUser.GetWindowRect(&dragrect);
      ScreenToClient(&dragrect);
      m_DDUser.SetWindowPos(NULL, dragrect.left, j, 0, 0, SWP_NOSIZE | SWP_NOZORDER);

      m_DDPassword.GetWindowRect(&dragrect);
      ScreenToClient(&dragrect);
      m_DDPassword.SetWindowPos(NULL, dragrect.left, j, 0, 0, SWP_NOSIZE | SWP_NOZORDER);

      m_DDNotes.GetWindowRect(&dragrect);
      ScreenToClient(&dragrect);
      m_DDNotes.SetWindowPos(NULL, dragrect.left, j, 0, 0, SWP_NOSIZE | SWP_NOZORDER);

      m_DDURL.GetWindowRect(&dragrect);
      ScreenToClient(&dragrect);
      m_DDURL.SetWindowPos(NULL, dragrect.left, j, 0, 0, SWP_NOSIZE | SWP_NOZORDER);

      m_DDemail.GetWindowRect(&dragrect);
      ScreenToClient(&dragrect);
      m_DDemail.SetWindowPos(NULL, dragrect.left, j, 0, 0, SWP_NOSIZE | SWP_NOZORDER);

      m_DDAutotype.GetWindowRect(&dragrect);
      ScreenToClient(&dragrect);
      m_DDAutotype.SetWindowPos(NULL, dragrect.left, j, 0, 0, SWP_NOSIZE | SWP_NOZORDER);
      rect.top += dragrect.Height() + 2 * i;
    }
    m_ctlItemList.MoveWindow(&rect, TRUE);
    m_ctlItemTree.MoveWindow(&rect, TRUE);
  }

  PWSprefs *prefs = PWSprefs::GetInstance();

  switch (nType) {
    case SIZE_MINIMIZED:
      // Called when minimize button select on main dialog control box
      // or the system menu or by right clicking in the Taskbar
      // AFTER THE WINDOW HAS BEEN MINIMIZED!!!

      // Save DB preferences that may not have been saved in the database
      // over the minimize/restore event.
      m_savedDBprefs = prefs->Store();

      // PWSprefs::DatabaseClear == Locked
      if (prefs->GetPref(PWSprefs::DatabaseClear)) {
        if (!LockDataBase()) {
          // Failed to save - abort minimize and clearing of data
          ShowWindow(SW_SHOW);
          return;
        }
      }

      m_ctlItemList.DeleteAllItems();
      m_mapGroupToTreeItem.clear();
      m_mapTreeItemToGroup.clear();
      m_ctlItemTree.DeleteAllItems();
      m_bBoldItem = false;
      m_LastFoundTreeItem = NULL;
      m_LastFoundListItem = -1;

      if (prefs->GetPref(PWSprefs::ClearClipboardOnMinimize))
        OnClearClipboard();

      if (prefs->GetPref(PWSprefs::UseSystemTray)) {      
        ShowWindow(SW_HIDE);

        // User can have 'stealth' mode where, as long as a hot-key is defined,
        // they can hide the System Tray icon when PasswordSafe is minimized
        if (prefs->GetPref(PWSprefs::HideSystemTray) && 
            prefs->GetPref(PWSprefs::HotKeyEnabled) &&
            prefs->GetPref(PWSprefs::HotKey) > 0)
          app.HideIcon();
        else if (app.IsIconVisible() == FALSE)
          app.ShowIcon();
      }
      break;
    case SIZE_MAXIMIZED:
    case SIZE_RESTORED:
      if (!m_bSizing) { // here if actually restored
        if (!RestoreWindowsData(false))
          return;

        m_bIsRestoring = true; // Stop 'sort of list view' hiding FindToolBar
        m_ctlItemTree.SetRestoreMode(true);
        RefreshViews(BOTHVIEWS);
        m_ctlItemTree.SetRestoreMode(false);
        m_bIsRestoring = false;

        // Restore saved DB preferences that may not have been saved in the database
        // over the minimize/restore event.
        // Can't use the fact that the string is empty, as that is a valid state!
        // Use arbitrary value "#Empty#" to indicate nothing here.
        if (m_savedDBprefs != EMPTYSAVEDDBPREFS) {
          if (m_core.HaveHeaderPreferencesChanged(m_savedDBprefs)) {
            prefs->Load(m_savedDBprefs);
          }
          m_savedDBprefs = EMPTYSAVEDDBPREFS;
        }

        CPWDialog::GetDialogTracker()->ShowOpenDialogs();

        RestoreGUIStatusEx();

        if (prefs->GetPref(PWSprefs::UseSystemTray) && app.IsIconVisible() == FALSE) {      
          app.ShowIcon();
        }
      } else { // m_bSizing == true: here if size changed
        WINDOWPLACEMENT wp = {sizeof(WINDOWPLACEMENT)};
        GetWindowPlacement(&wp);
        PWSprefs::GetInstance()->SetPrefRect(wp.rcNormalPosition.top,
                                             wp.rcNormalPosition.bottom,
                                             wp.rcNormalPosition.left,
                                             wp.rcNormalPosition.right);
      }
      // Set timer for user-defined idle lockout, if selected (DB preference)
      KillTimer(TIMER_LOCKDBONIDLETIMEOUT);
      if (PWSprefs::GetInstance()->GetPref(PWSprefs::LockDBOnIdleTimeout)) {
        ResetIdleLockCounter();
        SetTimer(TIMER_LOCKDBONIDLETIMEOUT, IDLE_CHECK_INTERVAL, NULL);
      }
      break;
    case SIZE_MAXHIDE:
    case SIZE_MAXSHOW:
      break;
  } // nType switch statement

    // If Find toolbar was active - reshow it
  if (bFindBarShown && !m_FindToolBar.IsWindowVisible())
    SetFindToolBar(true);

  m_bSizing = false;
}

void DboxMain::OnMinimize()
{
  PWS_LOGIT;

  // Called when the System Tray Minimize menu option is used
  if (m_bStartHiddenAndMinimized)
    m_bStartHiddenAndMinimized = false;

  // Let OnSize handle this
  ShowWindow(SW_MINIMIZE);
}

void DboxMain::OnRestore()
{
  PWS_LOGIT;

  m_ctlItemTree.SetRestoreMode(true);

  // Called when the System Tray Restore menu option is used
  RestoreWindowsData(true);

  // No need for next statement as it is done via RestoreWindowsData(true)
  // calling RestoreWindows which issues ShowWindow(SW_RESTORE) which does it
  // in OnSize - convoluted logic - needs a re-write but oh so carefully!
  //RestoreDisplayAfterMinimize();

  m_ctlItemTree.SetRestoreMode(false);

  TellUserAboutExpiredPasswords();
}

void DboxMain::OnItemSelected(NMHDR *pNotifyStruct, LRESULT *pLResult, const bool bTreeView)
{
  // Needed as need public function called by CPWTreeCtrl and CPWListCtrl
  if (bTreeView)
    OnTreeItemSelected(pNotifyStruct, pLResult);
  else
    OnListItemSelected(pNotifyStruct, pLResult);

}

void DboxMain::OnListItemSelected(NMHDR *pNotifyStruct, LRESULT *pLResult)
{
  // ListView
  *pLResult = 0L;
  CItemData *pci(NULL);

  int iItem(-1);
  switch (pNotifyStruct->code) {
    case NM_CLICK:
    {
      LPNMITEMACTIVATE pLVItemActivate = reinterpret_cast<LPNMITEMACTIVATE>(pNotifyStruct);
      iItem = pLVItemActivate->iItem;
      break;
    }
    case LVN_KEYDOWN:
    {
      LPNMLVKEYDOWN pLVKeyDown = reinterpret_cast<LPNMLVKEYDOWN>(pNotifyStruct);
      iItem = m_ctlItemList.GetNextItem(-1, LVNI_SELECTED);
      int nCount = m_ctlItemList.GetItemCount();
      if (pLVKeyDown->wVKey == VK_DOWN)
        iItem = (iItem + 1) % nCount;
      if (pLVKeyDown->wVKey == VK_UP)
        iItem = (iItem - 1 + nCount) % nCount;
      break;
    }
    default:
      // No idea how we got here!
      return;
  }

  if (iItem != -1) {
    // -1 if nothing selected, e.g., empty list
    pci = (CItemData *)m_ctlItemList.GetItemData(iItem);
  }

  UpdateToolBarForSelectedItem(pci);
  SetDCAText(pci);

  m_LastFoundTreeItem = NULL;
  m_LastFoundListItem = -1;
}

void DboxMain::OnTreeItemSelected(NMHDR *pNotifyStruct, LRESULT *pLResult)
{
  // TreeView
  *pLResult = 0L;
  CItemData *pci(NULL);

  // Seems that under Vista with Windows Common Controls V6, it is ignoring
  // the single click on the button (+/-) of a node and only processing the 
  // double click, which generates a copy of whatever the user selected
  // for a double click (except that it invalid for a node!) and then does
  // the expand/collapse as appropriate.
  // This codes attempts to fix this.
  HTREEITEM hItem(NULL);

  UnFindItem();
  switch (pNotifyStruct->code) {
    case NM_CLICK:
    {
      // Mouseclick - Need to find the item clicked via HitTest
      TVHITTESTINFO htinfo = {0};
      CPoint local = ::GetMessagePos();
      m_ctlItemTree.ScreenToClient(&local);
      htinfo.pt = local;
      m_ctlItemTree.HitTest(&htinfo);
      hItem = htinfo.hItem;

        // Ignore any clicks not on an item (group or entry)
        if (hItem == NULL ||
            htinfo.flags & (TVHT_NOWHERE | TVHT_ONITEMRIGHT | 
                            TVHT_ABOVE   | TVHT_BELOW | 
                            TVHT_TORIGHT | TVHT_TOLEFT))
            return;

      // If a group
      if (!m_ctlItemTree.IsLeaf(hItem)) {
        // If on indent or button
        if (htinfo.flags & (TVHT_ONITEMINDENT | TVHT_ONITEMBUTTON)) {
          m_ctlItemTree.Expand(htinfo.hItem, TVE_TOGGLE);

          // Update display state
          SaveGroupDisplayState();

          *pLResult = 1L; // We have toggled the group
          return;
        }
      }
      break;
    }
    case TVN_SELCHANGED:
      // Keyboard - We are given the new selected entry
      hItem = ((NMTREEVIEW *)pNotifyStruct)->itemNew.hItem;
      break;
    default:
      // No idea how we got here!
      return;
  }    

  // Check it was on an item
  if (hItem != NULL && m_ctlItemTree.IsLeaf(hItem)) {
    pci = (CItemData *)m_ctlItemTree.GetItemData(hItem);
  }

  HTREEITEM hti = m_ctlItemTree.GetDropHilightItem();
  if (hti != NULL)
    m_ctlItemTree.SetItemState(hti, 0, TVIS_DROPHILITED);

  UpdateToolBarForSelectedItem(pci);
  SetDCAText(pci);

  m_LastFoundTreeItem = NULL;
  m_LastFoundListItem = -1;
}

void DboxMain::OnKeydownItemlist(NMHDR *pNotifyStruct, LRESULT *pLResult)
{
  LPNMLVKEYDOWN pLVKeyDown = reinterpret_cast<LPNMLVKEYDOWN>(pNotifyStruct);

  // TRUE = we have processed the key stroke - don't call anyone else
  *pLResult = TRUE;

  switch (pLVKeyDown->wVKey) {
    case VK_DELETE:
      OnDelete();
      return;
    case VK_INSERT:
      OnAdd();
      return;
    case VK_ADD:
      if ((GetKeyState(VK_CONTROL) & 0x8000) == 0x8000) {
        SetHeaderInfo();
        return;
      }
      break;
    default:
      break;    
  }

  // FALSE = call next in line to process event
  *pLResult = FALSE;
}

////////////////////////////////////////////////////////////////////////////////
// NOTE!
// itemData must be the actual item in the item list.  if the item is removed
// from the list, it must be removed from the display as well and vice versa.
// A pointer is associated with the item in the display that is used for
// sorting.
// The exception is deleted items (database not saved). They exist in memory
// but are not displayed unless the user specifically wants them via a filter.

// {kjp} We could use itemData.GetNotes(CString&) to reduce the number of
// {kjp} temporary objects created and copied.
//
int DboxMain::InsertItemIntoGUITreeList(CItemData &ci, int iIndex, 
                                const bool bSort, const ViewType iView)
{
  DisplayInfo *pdi = (DisplayInfo *)ci.GetDisplayInfo();
  if (pdi != NULL && pdi->list_index != -1) {
    // true iff item already displayed
    return iIndex;
  }

  int iResult = iIndex;
  if (iResult < 0) {
    iResult = m_ctlItemList.GetItemCount();
  }

  if (pdi == NULL) {
    pdi = new DisplayInfo;
    ci.SetDisplayInfo(pdi);
  }

  if (iView & LISTONLY)
    pdi->list_index = -1;
  if (iView & TREEONLY)
    pdi->tree_item = NULL;

  if (m_bFilterActive) {
    if (!m_FilterManager.PassesFiltering(ci, m_core))
      return -1;

    m_bNumPassedFiltering++;
  }

  int nImage = GetEntryImage(ci);
  StringX sx_fielddata(L"");

  if (iView & LISTONLY) {
    // Insert the first column data (it will be empty if an image is in 1st column)
    if (!m_bImageInLV) {
      sx_fielddata = GetListViewItemText(ci, 0);
    }

    iResult = m_ctlItemList.InsertItem(iResult, sx_fielddata.c_str());

    if (iResult < 0) {
      // TODO: issue error here...
      return iResult;
    }

    pdi->list_index = iResult;
    if (m_bImageInLV)
      SetEntryImage(iResult, nImage);
  }

  if (iView & TREEONLY) {
    HTREEITEM ti;
    StringX treeDispString = (LPCWSTR)m_ctlItemTree.MakeTreeDisplayString(ci);
    // get path, create if necessary, add title as last node
    bool bAlreadyExists;
    ti = m_ctlItemTree.AddGroup(ci.GetGroup().c_str(), bAlreadyExists);
    if (!PWSprefs::GetInstance()->GetPref(PWSprefs::ExplorerTypeTree)) {
      ti = m_ctlItemTree.InsertItem(treeDispString.c_str(), ti, TVI_SORT);
      m_ctlItemTree.SetItemData(ti, (DWORD_PTR)&ci);
    } else {
      ti = m_ctlItemTree.InsertItem(treeDispString.c_str(), ti, TVI_LAST);
      m_ctlItemTree.SetItemData(ti, (DWORD_PTR)&ci);
      if (bSort)
        m_ctlItemTree.SortTree(m_ctlItemTree.GetParentItem(ti));
    }

    SetEntryImage(ti, nImage);

    ASSERT(ti != NULL);
    pdi->tree_item = ti;
  }

  if (iView & LISTONLY) {
    // Set the data in the rest of the columns
    // First get the 1st line of the Notes field
    StringX sxnotes, line1(L"");
    sxnotes = ci.GetNotes();
    if (!sxnotes.empty()) {
      StringX::size_type end;
      const StringX delim = L"\r\n";
      end = sxnotes.find(delim, 0);
      line1 = sxnotes.substr(0, 
                      (end == StringX::npos) ? StringX::npos : end);

      // If more than one line, add '[>>>]' to end of this line
      // Note CHeaderStrl adds the normal ellipsis '...' (without square
      // brackets) if the text doesn't fit in the cell.  Use this to show
      // more lines rather than more text in the first line.
      if (end != StringX::npos)
        line1 += L"[>>>]";
    }

    for (int i = 1; i < m_nColumns; i++) {
      sx_fielddata = GetListViewItemText(ci, i);
      m_ctlItemList.SetItemText(iResult, i, sx_fielddata.c_str());
    }

    m_ctlItemList.SetItemData(iResult, (DWORD_PTR)&ci);
  }
  return iResult;
}

CItemData *DboxMain::getSelectedItem()
{
  CItemData *pci = NULL;
  if (m_core.GetNumEntries() == 0)
    return pci;

  if (m_ctlItemList.IsWindowVisible()) { // list view
    POSITION pos = m_ctlItemList.GetFirstSelectedItemPosition();
    if (pos) {
      int i = m_ctlItemList.GetNextSelectedItem(pos);
      pci = (CItemData *)m_ctlItemList.GetItemData(i);
      ASSERT(pci != NULL);
      DisplayInfo *pdi = (DisplayInfo *)pci->GetDisplayInfo();
      ASSERT(pdi != NULL && pdi->list_index == i);
    }
  } else { // tree view; go from HTREEITEM to index
    HTREEITEM ti = m_ctlItemTree.GetSelectedItem();
    if (ti != NULL) {
      pci = (CItemData *)m_ctlItemTree.GetItemData(ti);
      if (pci != NULL) {
        // leaf: do some sanity tests
        DisplayInfo *pdi = (DisplayInfo *)pci->GetDisplayInfo();
        ASSERT(pdi != NULL);
        if (pdi->tree_item != ti) {
          pws_os::Trace(L"DboxMain::getSelectedItem: fixing pdi->tree_item!\n");
          pdi->tree_item = ti;
        }
      }
    } // ti != NULL
  } // tree view
  return pci;
}

void DboxMain::GetSelectedItems(pws_os::CUUID &entry_uuid,
                                pws_os::CUUID &tree_find_entry_uuid, pws_os::CUUID &list_find_entry_uuid,
                                StringX &sxGroupPath)
{
  // Find last found entries (no groups)
  if (m_LastFoundTreeItem != NULL) {
    CItemData *pci = (CItemData *)m_ctlItemTree.GetItemData(m_LastFoundTreeItem);
    tree_find_entry_uuid = pci->GetUUID();
  }

  if (m_LastFoundListItem != -1) {
    CItemData *pci = (CItemData *)m_ctlItemList.GetItemData(m_LastFoundListItem);
    list_find_entry_uuid = pci->GetUUID();
  }

  if (m_ctlItemTree.IsWindowVisible()) {
    // Tree view visible
    HTREEITEM ti = m_ctlItemTree.GetSelectedItem();
    if (ti != NULL) {
      CItemData *pci = (CItemData *)m_ctlItemTree.GetItemData(ti);
      if (pci == NULL) {
        // It is a group
        sxGroupPath = m_mapTreeItemToGroup[ti];
      } else {
        // An entry
        entry_uuid = pci->GetUUID();
      }
    }
  } else {
    // List view visible
    if (m_ctlItemList.GetSelectedCount() == 1) {
      POSITION pos = m_ctlItemList.GetFirstSelectedItemPosition();
      if (pos != NULL) {
        int nItem = m_ctlItemList.GetNextSelectedItem(pos);
        CItemData *pci = (CItemData *)m_ctlItemList.GetItemData(nItem);
        entry_uuid = pci->GetUUID();
      }
    }
  }
}

void DboxMain::ReSelectItems(pws_os::CUUID entry_uuid,
                             pws_os::CUUID &tree_find_entry_uuid, pws_os::CUUID &list_find_entry_uuid,
                             StringX sxGroupPath)
{
  // Find the entries
  HTREEITEM hItem(NULL);
  int item(-1);
  if (entry_uuid != CUUID::NullUUID()) {
    ItemListIter iter = Find(entry_uuid);
    if (iter != m_core.GetEntryEndIter()) {
      CItemData &ci = GetEntryAt(iter);
      DisplayInfo *pdi = (DisplayInfo *)ci.GetDisplayInfo();
      hItem = pdi->tree_item;
      item = pdi->list_index;
    }
  } else if (!sxGroupPath.empty()) {
    hItem = m_mapGroupToTreeItem[sxGroupPath];
  }

  // Now select
  if (m_ctlItemTree.IsWindowVisible() && hItem != NULL) {
    m_ctlItemTree.SelectItem(hItem);
  } else if (item != -1) {
    m_ctlItemList.SetItemState(item, LVIS_FOCUSED | LVIS_SELECTED, LVIS_FOCUSED | LVIS_SELECTED);
  }

  // Reset last found entries (no groups)
  if (tree_find_entry_uuid != pws_os::CUUID::NullUUID()) {
    ItemListIter iter = Find(tree_find_entry_uuid);
    if (iter != m_core.GetEntryEndIter()) {
      CItemData &ci = GetEntryAt(iter);
      DisplayInfo *pdi = (DisplayInfo *)ci.GetDisplayInfo();
      m_LastFoundTreeItem = pdi->tree_item;
    }
  }

  if (list_find_entry_uuid != pws_os::CUUID::NullUUID()) {
    ItemListIter iter = Find(list_find_entry_uuid);
    if (iter != m_core.GetEntryEndIter()) {
      CItemData &ci = GetEntryAt(iter);
      DisplayInfo *pdi = (DisplayInfo *)ci.GetDisplayInfo();
      m_LastFoundListItem = pdi->list_index;
    }
  }
}
void DboxMain::ClearData(const bool bClearMRE)
{
  PWS_LOGIT;

  m_core.ClearData();  // Clears DB & DB Preferences changed flags

  if (bClearMRE)
    m_RUEList.ClearEntries();

  UpdateSystemTray(m_bOpen ? LOCKED : CLOSED);

  // Because GetText returns a copy, we cannot do anything about the names
  if (m_bInitDone) {
    // For long lists, this is painful, so we disable updates
    m_ctlItemList.LockWindowUpdate();
    m_ctlItemList.DeleteAllItems();
    m_ctlItemList.UnlockWindowUpdate();

    m_ctlItemTree.LockWindowUpdate();
    m_ctlItemTree.DeleteAllItems();
    m_ctlItemTree.UnlockWindowUpdate();

    m_mapGroupToTreeItem.clear();
    m_mapTreeItemToGroup.clear();

    m_bBoldItem = false;

    if (bClearMRE) {
      // We are not closing the DB or clearing fields before opening and so
      // leave this information untouched
      // Clear found item references
      m_LastFoundTreeItem = NULL;
      m_LastFoundListItem = -1;

      // Zero entry UUID selected and first visible at minimize and group text
      m_LUUIDSelectedAtMinimize = CUUID::NullUUID();
      m_TUUIDSelectedAtMinimize = CUUID::NullUUID();
      m_LUUIDVisibleAtMinimize = CUUID::NullUUID();
      m_TUUIDVisibleAtMinimize = CUUID::NullUUID();
      m_sxSelectedGroup = L"";
      m_sxVisibleGroup = L"";

      // Clear Find
      m_FindToolBar.ClearFind();

      // Tidy up filters
      m_bFilterActive = m_bUnsavedDisplayed = m_bExpireDisplayed = m_bFindFilterDisplayed = false;
      m_FilterManager.SetFindFilter(false);
      m_FilterManager.SetFilterFindEntries(NULL);
      ClearFilter();
    }
  }
  m_bDBNeedsReading = true;
}

void DboxMain::OnColumnClick(NMHDR *pNotifyStruct, LRESULT *pLResult) 
{
  NMLISTVIEW *pNMListView = (NMLISTVIEW *)pNotifyStruct;

  // Get column index to CItemData value
  int iIndex = pNMListView->iSubItem;
  int iTypeSortColumn = m_nColumnTypeByIndex[iIndex];

  if (m_iTypeSortColumn == iTypeSortColumn) {
    m_bSortAscending = !m_bSortAscending;
    PWSprefs *prefs = PWSprefs::GetInstance();
    prefs->SetPref(PWSprefs::SortAscending, m_bSortAscending);
  } else {
    // Turn off all previous sort arrows
    // Note: not sure where, as user may have played with the columns!
    HDITEM hdi;
    hdi.mask = HDI_FORMAT;
    for (int i = 0; i < m_LVHdrCtrl.GetItemCount(); i++) {
      m_LVHdrCtrl.GetItem(i, &hdi);
      if ((hdi.fmt & (HDF_SORTUP | HDF_SORTDOWN)) != 0) {
        hdi.fmt &= ~(HDF_SORTUP | HDF_SORTDOWN);
        m_LVHdrCtrl.SetItem(i, &hdi);
      }
    }

    m_iTypeSortColumn = iTypeSortColumn;
    m_bSortAscending = true;
  }
  SortListView();
  OnHideFindToolBar();

  *pLResult = TRUE;
}

void DboxMain::SortListView()
{
  HDITEM hdi;
  hdi.mask = HDI_FORMAT;

  m_bSortAscending = PWSprefs::GetInstance()->GetPref(PWSprefs::SortAscending);
  m_ctlItemList.SortItems(CompareFunc, (LPARAM)this);
  FixListIndexes();

  const int iIndex = m_nColumnIndexByType[m_iTypeSortColumn];
  m_LVHdrCtrl.GetItem(iIndex, &hdi);
  // Turn off all arrows
  hdi.fmt &= ~(HDF_SORTUP | HDF_SORTDOWN);
  // Turn on the correct arrow
  hdi.fmt |= ((m_bSortAscending == TRUE) ? HDF_SORTUP : HDF_SORTDOWN);
  m_LVHdrCtrl.SetItem(iIndex, &hdi);

  if (!m_bIsRestoring && m_FindToolBar.EntriesFound()) {
    // Redo find as list/entries may have changed
    m_FindToolBar.InvalidateSearch();
    m_FindToolBar.Find();
  }
}

void DboxMain::OnHeaderRClick(NMHDR *, LRESULT *pLResult)
{
  const DWORD dwTrackPopupFlags = TPM_LEFTALIGN | TPM_RIGHTBUTTON;
  CMenu menu;
  CPoint ptMousePos;
  GetCursorPos(&ptMousePos);

  if (menu.LoadMenu(IDR_POPCOLUMNS)) {
    MENUINFO minfo;
    SecureZeroMemory(&minfo, sizeof(minfo));
    minfo.cbSize = sizeof(minfo);
    minfo.fMask = MIM_MENUDATA;
    minfo.dwMenuData = IDR_POPCOLUMNS;
    menu.SetMenuInfo(&minfo);
    CMenu* pPopup = menu.GetSubMenu(0);
    ASSERT(pPopup != NULL);
    if (m_pCC != NULL)
      pPopup->CheckMenuItem(ID_MENUITEM_COLUMNPICKER,
                            m_pCC->IsWindowVisible() ? MF_CHECKED : MF_UNCHECKED);
    else
      pPopup->CheckMenuItem(ID_MENUITEM_COLUMNPICKER, MF_UNCHECKED);

    pPopup->TrackPopupMenu(dwTrackPopupFlags, ptMousePos.x, ptMousePos.y, this);
  }
  *pLResult = TRUE;
}

void DboxMain::OnHeaderBeginDrag(NMHDR *pNotifyStruct, LRESULT *pLResult)
{
  // Called for HDN_BEGINDRAG which changes the column order when CC not visible
  // Stop drag of first column (image)

  NMHEADER *phdn = (NMHEADER *)pNotifyStruct;

  *pLResult = (m_bImageInLV && phdn->iItem == 0) ? TRUE : FALSE;

  SaveColumnWidths();
}

void DboxMain::OnHeaderEndDrag(NMHDR *pNotifyStruct, LRESULT *pLResult)
{
  // Called for HDN_ENDDRAG which changes the column order when CC not visible
  // Unfortunately the changes are only really done when this call returns,
  // hence the PostMessage to get the information later

  // Get control after operation is really complete
  NMHEADER *phdn = (NMHEADER *)pNotifyStruct;

  // Stop drag of first column (image)
  if (m_bImageInLV && 
      (phdn->iItem == 0 || 
       (((phdn->pitem->mask & HDI_ORDER) == HDI_ORDER) && 
        phdn->pitem->iOrder == 0))) {
    *pLResult = TRUE;
    return;
  }

  // Otherwise allow
  PostMessage(PWS_MSG_HDR_DRAG_COMPLETE);
  *pLResult = FALSE;
}

void DboxMain::OnHeaderNotify(NMHDR *pNotifyStruct, LRESULT *pLResult)
{
  NMHEADER *phdn = (NMHEADER *)pNotifyStruct;
  *pLResult = FALSE;

  if (m_nColumnWidthByIndex == NULL || phdn->pitem == NULL)
    return;

  UINT mask = phdn->pitem->mask;
  if ((mask & HDI_WIDTH) != HDI_WIDTH)
    return;

  // column width changed
  switch (phdn->hdr.code) {
    case HDN_ENDTRACK:
    case HDN_ITEMCHANGED:
      m_nColumnWidthByIndex[phdn->iItem] = phdn->pitem->cxy;
      break;
    default:
      break;
  }
}

void DboxMain::OnToggleView() 
{
  if (m_IsListView)
    OnTreeView();
  else
    OnListView();
}

void DboxMain::OnListView() 
{
  SetListView();
  if (m_FindToolBar.IsVisible())
    OnHideFindToolBar();
}

void DboxMain::OnTreeView() 
{
  SetTreeView();
  if (m_FindToolBar.IsVisible())
    OnHideFindToolBar();
}

void DboxMain::SetListView()
{
  UnFindItem();
  m_ctlItemTree.ShowWindow(SW_HIDE);
  m_ctlItemList.ShowWindow(SW_SHOW);
  PWSprefs::GetInstance()->SetPref(PWSprefs::LastView, L"list");
  m_ctlItemList.SetFocus();
  m_IsListView = true;
  // Some items may change on change of view
  UpdateMenuAndToolBar(m_bOpen);
}

void DboxMain::SetTreeView()
{
  UnFindItem();
  m_ctlItemList.ShowWindow(SW_HIDE);
  m_ctlItemTree.ShowWindow(SW_SHOW);
  PWSprefs::GetInstance()->SetPref(PWSprefs::LastView, L"tree");
  m_ctlItemTree.SetFocus();
  m_IsListView = false;
  // Some items may change on change of view
  UpdateMenuAndToolBar(m_bOpen);
}

void DboxMain::OnShowHideToolbar() 
{
  bool bState = PWSprefs::GetInstance()->GetPref(PWSprefs::ShowToolbar);
  
  PWSprefs::GetInstance()->SetPref(PWSprefs::ShowToolbar, !bState);
  m_MainToolBar.ShowWindow(bState ? SW_HIDE : SW_SHOW);
  SetToolBarPositions();
  UpdateToolBarROStatus(m_core.IsReadOnly());
}

void DboxMain::OnShowHideDragbar() 
{
  bool bDragBarState = PWSprefs::GetInstance()->GetPref(PWSprefs::ShowDragbar);

  PWSprefs::GetInstance()->SetPref(PWSprefs::ShowDragbar, !bDragBarState);
  SetToolBarPositions();
}

void DboxMain::OnOldToolbar() 
{
  PWSprefs::GetInstance()->SetPref(PWSprefs::UseNewToolbar, false);
  SetToolbar(ID_MENUITEM_OLD_TOOLBAR);
  UpdateToolBarROStatus(m_core.IsReadOnly());
}

void DboxMain::OnNewToolbar() 
{
  PWSprefs::GetInstance()->SetPref(PWSprefs::UseNewToolbar, true);
  SetToolbar(ID_MENUITEM_NEW_TOOLBAR);
  UpdateToolBarROStatus(m_core.IsReadOnly());
}

void DboxMain::SetToolbar(const int menuItem, bool bInit)
{
  // Toolbar
  m_toolbarMode = menuItem;

  if (bInit) {
    // Dragbar
    if (menuItem == ID_MENUITEM_NEW_TOOLBAR) {
      m_DDGroup.Init(IDB_DRAGGROUP_NEW, IDB_DRAGGROUPX_NEW);
      m_DDTitle.Init(IDB_DRAGTITLE_NEW, IDB_DRAGTITLEX_NEW);
      m_DDUser.Init(IDB_DRAGUSER_NEW, IDB_DRAGUSERX_NEW);
      m_DDPassword.Init(IDB_DRAGPASSWORD_NEW, IDB_DRAGPASSWORDX_NEW);
      m_DDNotes.Init(IDB_DRAGNOTES_NEW, IDB_DRAGNOTESX_NEW);
      m_DDURL.Init(IDB_DRAGURL_NEW, IDB_DRAGURLX_NEW);
      m_DDemail.Init(IDB_DRAGEMAIL_NEW, IDB_DRAGEMAILX_NEW);
      m_DDAutotype.Init(IDB_AUTOTYPE_NEW, IDB_DRAGAUTOX_NEW);
    } else if (menuItem == ID_MENUITEM_OLD_TOOLBAR) {
      m_DDGroup.Init(IDB_DRAGGROUP_CLASSIC, IDB_DRAGGROUPX_CLASSIC);
      m_DDTitle.Init(IDB_DRAGTITLE_CLASSIC, IDB_DRAGTITLEX_CLASSIC);
      m_DDUser.Init(IDB_DRAGUSER_CLASSIC, IDB_DRAGUSERX_CLASSIC);
      m_DDPassword.Init(IDB_DRAGPASSWORD_CLASSIC, IDB_DRAGPASSWORDX_CLASSIC);
      m_DDNotes.Init(IDB_DRAGNOTES_CLASSIC, IDB_DRAGNOTESX_CLASSIC);
      m_DDURL.Init(IDB_DRAGURL_CLASSIC, IDB_DRAGURLX_CLASSIC);
      m_DDemail.Init(IDB_DRAGEMAIL_CLASSIC, IDB_DRAGEMAILX_CLASSIC);
      m_DDAutotype.Init(IDB_AUTOTYPE_CLASSIC, IDB_DRAGAUTOX_CLASSIC);
    } else {
      ASSERT(0);
    }
    m_MainToolBar.LoadDefaultToolBar(m_toolbarMode);
    m_FindToolBar.LoadDefaultToolBar(m_toolbarMode);
    CString csButtonNames = PWSprefs::GetInstance()->
      GetPref(PWSprefs::MainToolBarButtons).c_str();
    m_MainToolBar.CustomizeButtons(csButtonNames);
  } else { // !bInit - changing bitmaps
    m_MainToolBar.ChangeImages(m_toolbarMode);
    m_FindToolBar.ChangeImages(m_toolbarMode);
    if (menuItem == ID_MENUITEM_NEW_TOOLBAR) {
      m_DDGroup.ReInit(IDB_DRAGGROUP_NEW, IDB_DRAGGROUPX_NEW);
      m_DDTitle.ReInit(IDB_DRAGTITLE_NEW, IDB_DRAGTITLEX_NEW);
      m_DDUser.ReInit(IDB_DRAGUSER_NEW, IDB_DRAGUSERX_NEW);
      m_DDPassword.ReInit(IDB_DRAGPASSWORD_NEW, IDB_DRAGPASSWORDX_NEW);
      m_DDNotes.ReInit(IDB_DRAGNOTES_NEW, IDB_DRAGNOTESX_NEW);
      m_DDURL.ReInit(IDB_DRAGURL_NEW, IDB_DRAGURLX_NEW);
      m_DDemail.ReInit(IDB_DRAGEMAIL_NEW, IDB_DRAGEMAILX_NEW);
      m_DDAutotype.ReInit(IDB_AUTOTYPE_NEW, IDB_DRAGAUTOX_NEW);
    } else if (menuItem == ID_MENUITEM_OLD_TOOLBAR) {
      m_DDGroup.ReInit(IDB_DRAGGROUP_CLASSIC, IDB_DRAGGROUPX_CLASSIC);
      m_DDTitle.ReInit(IDB_DRAGTITLE_CLASSIC, IDB_DRAGTITLEX_CLASSIC);
      m_DDUser.ReInit(IDB_DRAGUSER_CLASSIC, IDB_DRAGUSERX_CLASSIC);
      m_DDPassword.ReInit(IDB_DRAGPASSWORD_CLASSIC, IDB_DRAGPASSWORDX_CLASSIC);
      m_DDNotes.ReInit(IDB_DRAGNOTES_CLASSIC, IDB_DRAGNOTESX_CLASSIC);
      m_DDURL.ReInit(IDB_DRAGURL_CLASSIC, IDB_DRAGURLX_CLASSIC);
      m_DDemail.ReInit(IDB_DRAGEMAIL_CLASSIC, IDB_DRAGEMAILX_CLASSIC);
      m_DDAutotype.ReInit(IDB_AUTOTYPE_CLASSIC, IDB_DRAGAUTOX_CLASSIC);
    } else {
      ASSERT(0);
    }
    m_DDGroup.Invalidate(); m_DDTitle.Invalidate(); m_DDUser.Invalidate();
    m_DDPassword.Invalidate(); m_DDNotes.Invalidate(); m_DDURL.Invalidate();
    m_DDemail.Invalidate(); m_DDAutotype.Invalidate();
  }
  m_menuManager.SetImageList(&m_MainToolBar);

  m_MainToolBar.Invalidate();
  m_FindToolBar.Invalidate();

  SetToolBarPositions();
}

void DboxMain::OnExpandAll()
{
  m_ctlItemTree.OnExpandAll();

  SaveGroupDisplayState();
}

void DboxMain::OnCollapseAll()
{
  m_ctlItemTree.OnCollapseAll();

  SaveGroupDisplayState();
}

void DboxMain::OnTimer(UINT_PTR nIDEvent)
{
  if ((nIDEvent == TIMER_LOCKONWTSLOCK && IsWorkstationLocked()) ||
      (nIDEvent == TIMER_LOCKDBONIDLETIMEOUT &&
       DecrementAndTestIdleLockCounter())) {
    // OK, so we need to lock. If we're not using a system tray,
    // just minimize. If we are, then we need to hide (which
    // also requires children be hidden explicitly)
    m_vGroupDisplayState = GetGroupDisplayState();

    if (!LockDataBase())
      return;

    // Save any database preference changes
    PWSprefs *prefs = PWSprefs::GetInstance();
    m_savedDBprefs = prefs->Store();

    // Hide everything
    CPWDialog::GetDialogTracker()->HideOpenDialogs();

    // Now hide/minimize main dialog
    bool usingsystray = prefs->GetPref(PWSprefs::UseSystemTray);
    ShowWindow(usingsystray ? SW_HIDE : SW_MINIMIZE);

    if (nIDEvent == TIMER_LOCKONWTSLOCK)
      KillTimer(TIMER_LOCKONWTSLOCK);
  } else if (nIDEvent == TIMER_EXPENT) {
    // once a day, we want to check the expired entries list
    CheckExpireList();
  }
}

LRESULT DboxMain::OnSessionChange(WPARAM wParam, LPARAM )
{
  PWS_LOGIT_ARGS("wParam=%d", wParam);

  // Windows XP and later only
  // Handle Lock/Unlock, Fast User Switching and Remote access.
  // Won't be called if the registration failed (i.e. < Windows XP
  // or the "Windows Terminal Server" service wasn't active at startup).
  PWSprefs *prefs = PWSprefs::GetInstance();

  switch (wParam) {
    case WTS_CONSOLE_DISCONNECT:
    case WTS_REMOTE_DISCONNECT:
    case WTS_SESSION_LOCK:
      if (m_bOpen && app.GetSystemTrayState() == UNLOCKED) {
        m_bWSLocked = true;

        if (prefs->GetPref(PWSprefs::LockOnWindowLock) &&
            LockDataBase()) {
          // Save any database preference changes
          m_savedDBprefs = prefs->Store();

          // Hide everything
          CPWDialog::GetDialogTracker()->HideOpenDialogs();

          // Now hide/minimize main dialog
          bool usingsystray = prefs->GetPref(PWSprefs::UseSystemTray);
          ShowWindow(usingsystray ? SW_HIDE : SW_MINIMIZE);
        }
      }
      break;
    case WTS_CONSOLE_CONNECT:
    case WTS_REMOTE_CONNECT:
    case WTS_SESSION_UNLOCK:
    case WTS_SESSION_LOGON:
      m_bWSLocked = false;
      break;
    case WTS_SESSION_LOGOFF:
      // This does NOT get called as OnQueryEndSession/OnEndSession
      // handle this event - but just in case!
      SavePreferencesOnExit();
      SaveDatabaseOnExit(ST_WTSLOGOFFEXIT);
      CleanUpAndExit(false);
      break;
    case WTS_SESSION_REMOTE_CONTROL:
    default:
      break;
  }

  return 0L;
}

bool DboxMain::LockDataBase()
{
  PWS_LOGIT;

  // Bug 1149: Check DB open before doing anything
  if (m_core.GetCurFile().empty())
    return true;

  /*
   * Since we clear the data, any unchanged changes will be lost,
   * so we force a save if database is modified, and fail
   * to lock if the save fails (unless db is r-o).
   *
   * returns false iff save was required AND failed.
   */

  // Now try and save changes
  if (m_core.HasDBChanged() || m_bEntryTimestampsChanged) {
    if (Save() != PWScore::SUCCESS) {
      // If we don't warn the user, data may be lost!
      CGeneralMsgBox gmb;
      CString cs_text(MAKEINTRESOURCE(IDS_COULDNOTSAVE)), 
              cs_title(MAKEINTRESOURCE(IDS_SAVEERROR));
      gmb.MessageBox(cs_text, cs_title, MB_ICONSTOP);
      return false;
    }
  }

  // If a Find is active, save its status
  pws_os::CUUID entry_uuid;
  m_bFindToolBarVisibleAtLock = m_FindToolBar.IsVisible();
  m_iCurrentItemFound = m_FindToolBar.GetLastSelectedFountItem(entry_uuid);

  // If there's a pending dialog box prompting for a
  // password, we need to kill it, since we will prompt
  // for the existing dbase's password upon restore.
  // Avoid lots of edge cases this way.
  CancelPendingPasswordDialog();
  ClearData(false);

  // Because LockDatabase actually doen't minimize the Window, the OnSize
  // routine is not called to clear the clipboard - so do it here
  if (PWSprefs::GetInstance()->GetPref(PWSprefs::ClearClipboardOnMinimize)) {
    ClearClipboardData();
  }
  
  // If DB is currently in R/W and it was opened in R-O mode, now make it R-O
  if (!IsDBReadOnly() && m_bDBInitiallyRO) {
    ChangeMode(false);
  }

  return true;
}

// This function determines if the workstation is locked.
bool DboxMain::IsWorkstationLocked() const
{
  bool bResult = false;
  if (m_bWTSRegistered)
    bResult = m_bWSLocked;
  else {
    // Rather not use this as may have impact with multiple desktops
    // but if registering for session change messages failed ...
    HDESK hDesktop = OpenDesktop(L"default", 0, false, DESKTOP_SWITCHDESKTOP);
    if (hDesktop != 0) {
      // SwitchDesktop fails if hDesktop invisible, screensaver or winlogin.
      bResult = !SwitchDesktop(hDesktop);
      CloseDesktop(hDesktop);
    }
  }

  return bResult;
}

void DboxMain::OnChangeTreeFont()
{
  ChangeFont(CFontsDialog::TREELISTFONT);
}

void DboxMain::OnChangeAddEditFont()
{
  ChangeFont(CFontsDialog::ADDEDITFONT);
}

void DboxMain::OnChangeNotesFont()
{
  ChangeFont(CFontsDialog::NOTESFONT);
  
  UpdateNotesTooltipFont();
}

void DboxMain::OnChangePswdFont()
{
  ChangeFont(CFontsDialog::PASSWORDFONT);
}

void DboxMain::OnChangeVKFont()
{
  ChangeFont(CFontsDialog::VKEYBOARDFONT);
}

void DboxMain::ChangeFont(const CFontsDialog::FontType iType)
{
  PWSprefs *prefs = PWSprefs::GetInstance();
  Fonts *pFonts = Fonts::GetInstance();
  CFont *pOldFont;
  StringX cs_FontName, cs_SampleText;
  LOGFONT lf, dflt_lf;
  PWSprefs::StringPrefs pref_Font(PWSprefs::TreeFont), pref_FontSampleText(PWSprefs::TreeListSampleText);

  DWORD dwFlags = CF_SCREENFONTS | CF_INITTOLOGFONTSTRUCT;

  switch (iType) {
    case CFontsDialog::TREELISTFONT:
      pref_Font = PWSprefs::TreeFont;
      pref_FontSampleText = PWSprefs::TreeListSampleText;
      pOldFont = m_ctlItemTree.GetFont();
      pOldFont->GetLogFont(&lf);
      dflt_lf = dfltTreeListFont;
      break;
    case CFontsDialog::ADDEDITFONT:
      pref_Font = PWSprefs::AddEditFont;
      pref_FontSampleText = PWSprefs::AddEditSampleText;
      pFonts->GetAddEditFont(&lf);
      pFonts->GetDefaultAddEditFont(dflt_lf);
      break;
    case CFontsDialog::PASSWORDFONT:
      pref_Font = PWSprefs::PasswordFont;
      pref_FontSampleText = PWSprefs::PswdSampleText;
      pFonts->GetPasswordFont(&lf);
      pFonts->GetDefaultPasswordFont(dflt_lf);
      break;
    case CFontsDialog::NOTESFONT:
      pref_Font = PWSprefs::NotesFont;
      pref_FontSampleText = PWSprefs::NotesSampleText;
      pFonts->GetNotesFont(&lf);
      dflt_lf = dfltTreeListFont; // Default Notes font is the default Tree/List font
      break;
    case CFontsDialog::VKEYBOARDFONT:
      // Note Virtual Keyboard font is not kept in Fonts class - so set manually
      pref_Font = PWSprefs::VKeyboardFontName;
      pref_FontSampleText = PWSprefs::VKSampleText;
      dwFlags |= CF_LIMITSIZE | CF_NOSCRIPTSEL;
      dflt_lf = {-16, 0, 0, 0, FW_NORMAL, 0, 0, 0, DEFAULT_CHARSET, 0, 0, 0, 0, L""};
      lf = dflt_lf;

      // Get VKeyboard font in case the user wants to change this.
      cs_FontName = prefs->GetPref(PWSprefs::VKeyboardFontName);
      if (cs_FontName.length() != 0 && cs_FontName.length() <= LF_FACESIZE) {
        memcpy_s(lf.lfFaceName, LF_FACESIZE * sizeof(wchar_t),
          cs_FontName.c_str(), cs_FontName.length() * sizeof(wchar_t));
      }
      break;
    // NO "default" statement to generate compiler error if enum missing
  }

  cs_SampleText = prefs->GetPref(pref_FontSampleText);

  CFontsDialog fontdlg(&lf, dwFlags, NULL, NULL, iType);

  if (iType == CFontsDialog::VKEYBOARDFONT) {
    fontdlg.m_cf.nSizeMin = 10;
    fontdlg.m_cf.nSizeMax = 14;
  }

  fontdlg.m_sampletext = cs_SampleText.c_str();

  INT_PTR rc = fontdlg.DoModal();
  if (rc== IDOK) {
    if (iType == CFontsDialog::VKEYBOARDFONT && fontdlg.m_bReset) {
      // User requested the Virtual Keyboard to be reset now
      // Other fonts are just reset within the Fontdialog without exiting
      prefs->ResetPref(pref_Font);
      prefs->ResetPref(pref_FontSampleText);
      return;
    }

    CString csfn(lf.lfFaceName), csdfltfn(dflt_lf.lfFaceName);
    switch (iType) {
      case CFontsDialog::TREELISTFONT:
        // Set current tree/list font
        pFonts->SetCurrentFont(&lf);

        // Transfer the fonts to the tree and list windows
        m_ctlItemTree.SetUpFont();
        m_ctlItemList.SetUpFont();
        m_LVHdrCtrl.SetFont(pFonts->GetCurrentFont());

        // Recalculate header widths but don't change column widths
        CalcHeaderWidths();
        break;
      case CFontsDialog::ADDEDITFONT:
        // Transfer the new font to the selected Add/Edit fields
        pFonts->SetAddEditFont(&lf);

        // Change the Find Toolbar font
        m_FindToolBar.ChangeFont();
        break;
      case CFontsDialog::PASSWORDFONT:
        // Transfer the new font to the passwords
        pFonts->SetPasswordFont(&lf);

        // Recalculating row height
        m_ctlItemList.UpdateRowHeight(true);
        break;
      case CFontsDialog::NOTESFONT:
        // Transfer the new font to the Notes field
        pFonts->SetNotesFont(&lf);

        // Recalculating row height
        m_ctlItemList.UpdateRowHeight(true);
        break;
      case CFontsDialog::VKEYBOARDFONT:
        // Note Virtual Keyboard font is not kept in Fonts class - so set manually
        if (csfn.IsEmpty()) {
          // Delete config VKeyboard font face name
          prefs->ResetPref(pref_Font);
        } else {
          // Save user's choice of VKeyboard font face name
          // Remove leading @ (OpenType) if present
          if (csfn.Left(1) == L"@")
            csfn = csfn.Mid(1);

          if (csfn == CString(CVKeyBoardDlg::ARIALUMS))
            prefs->ResetPref(pref_Font);
          else
            prefs->SetPref(pref_Font, LPCWSTR(csfn));

          prefs->SetPref(pref_FontSampleText, LPCWSTR(fontdlg.m_sampletext));
        }
        return;
      // NO "default" statement to generate compiler error if enum missing
    }

    // Check if default
    if (lf.lfHeight == dflt_lf.lfHeight &&
        lf.lfWeight == dflt_lf.lfWeight &&
        lf.lfItalic == dflt_lf.lfItalic &&
        csfn == csdfltfn) {
      // Delete config font
      prefs->ResetPref(pref_Font);
    } else { // Save user's choice of font
      CString font_str;
      font_str.Format(L"%i,%i,%i,%i,%i,%i,%i,%i,%i,%i,%i,%i,%i,%s",
        lf.lfHeight, lf.lfWidth, lf.lfEscapement, lf.lfOrientation,
        lf.lfWeight, lf.lfItalic, lf.lfUnderline, lf.lfStrikeOut,
        lf.lfCharSet, lf.lfOutPrecision, lf.lfClipPrecision,
        lf.lfQuality, lf.lfPitchAndFamily, lf.lfFaceName);
      prefs->SetPref(pref_Font, LPCWSTR(font_str));
    }

    // Save user's sample text
    prefs->SetPref(pref_FontSampleText, LPCWSTR(fontdlg.m_sampletext));
  }
}

void DboxMain::UpdateSystemTray(const STATE s)
{
  switch (s) {
    case LOCKED:
      app.SetSystemTrayState(ThisMfcApp::LOCKED);
      if (!m_core.GetCurFile().empty()) {
        CString ttt(L"[");
        ttt += m_core.GetCurFile().c_str();
        ttt += L"]";
        app.SetTooltipText(ttt);
      }
      break;
    case UNLOCKED:
      app.SetSystemTrayState(ThisMfcApp::UNLOCKED);
      if (!m_core.GetCurFile().empty())
        app.SetTooltipText(m_core.GetCurFile().c_str());
      break;
    case CLOSED:
      app.SetSystemTrayState(ThisMfcApp::CLOSED);
        break;
    default:
    ASSERT(0);
  }
  UpdateStatusBar();
}

BOOL DboxMain::LaunchBrowser(const CString &csURL, const StringX &sxAutotype,
                             const std::vector<size_t> &vactionverboffsets,
                             const bool &bDoAutotype)
{
  CString theURL(csURL);

  // csURL should be a well-formed URL as defined in RFC3986 with
  // the exceptions listed below.
  // 
  // The default behaviour of this function is to pass the URL to the Windows shell.
  // This will invoke a the default browser for http: and https: schema, the default
  // mailer for mailto: schema, etc.
  //
  // The exceptions to the csURL syntax are as follows:
  // 0. csURL is "sanitized" - newlines, tabs & carriage returns are removed.
  // 1. If csURL doesn't contain "://" OR "mailto:" or [ssh], then we prepend
  //    "http://" to it. This is to allow users to enter "amazon.com" and get the
  //    behaviour the expect.
  // 2. If csURL contains [alt], then the rest of the text is passed to the "alternate"
  //    browser defined in the preferences, along with the command-line parameters.
  //    For example, if AltBrowser is "CoolBrowser.exe" and AltBrowserCmdLineParms
  //    is "-x", then the csURL "[alt] supersite.com" will cause the following to
  //    be invoked:
  //          CoolBrowser.exe -x http://supersite.com
  // 3. If csURL contains {alt} or [ssh], then the behaviour is the same as in (2),
  //    except that "http://" is NOT prepended to the rest of the text. This allows
  //    one to specify an ssh client (such as Putty) as the alternate browser,
  //    and user@machine as the URL.  However, this really should be actioned via
  //    the new Run Command!

  theURL.Remove(L'\r');
  theURL.Remove(L'\n');
  theURL.Remove(L'\t');

  bool isMailto = (theURL.Find(L"mailto:") != -1);
  UINT errID = isMailto ? IDS_CANTEMAIL : IDS_CANTBROWSE;

  int altReplacements = theURL.Replace(L"[alt]", L"");
  int alt2Replacements = (theURL.Replace(L"[ssh]", L"") +
                          theURL.Replace(L"{alt}", L""));
  int autotypeReplacements = theURL.Replace(L"[autotype]", L"");
  int no_autotype = theURL.Replace(L"[xa]", L"");

  if (alt2Replacements <= 0 && !isMailto && theURL.Find(L"://") == -1)
    theURL = L"http://" + theURL;

  StringX sxAltBrowser(PWSprefs::GetInstance()->
                       GetPref(PWSprefs::AltBrowser));
  bool useAltBrowser = ((altReplacements > 0 || alt2Replacements > 0) &&
                        !sxAltBrowser.empty());

  StringX sxFile, sxParameters(L"");
  if (!useAltBrowser) {
    sxFile = theURL;
  } else { // alternate browser specified, invoke w/optional args
    sxFile = sxAltBrowser;
    StringX sxCmdLineParms(PWSprefs::GetInstance()->
                           GetPref(PWSprefs::AltBrowserCmdLineParms));

    if (!sxCmdLineParms.empty())
      sxParameters = sxCmdLineParms + StringX(L" ") + StringX(theURL);
    else
      sxParameters = StringX(theURL);
  }

  TrimLeft(sxFile);
  // Obey user's No Autotype flag [xa]
  if (no_autotype > 0) {
    m_bDoAutoType = false;
    m_sxAutoType = L"";
    m_vactionverboffsets.clear();
  } else {
    // Either do it because they pressed the right menu/shortcut
    // or they had specified Do Autotype flag [autotype]
    m_bDoAutoType = bDoAutotype || autotypeReplacements > 0;
    m_sxAutoType = m_bDoAutoType ? sxAutotype : L"";
    if (m_bDoAutoType)
      m_vactionverboffsets = vactionverboffsets;
  }
  bool rc = m_runner.issuecmd(sxFile, sxParameters, !m_sxAutoType.empty());

  if (!rc) {
    CGeneralMsgBox gmb;
    gmb.AfxMessageBox(errID, MB_ICONSTOP);
  }
  return rc ? TRUE : FALSE;
}

BOOL DboxMain::SendEmail(const CString &cs_Email)
{
  /*
   * Format is the standard 'mailto:' rules as per RFC 2368.
   * 'mailto:' is prefixed the the string passed to this routine.
   *
   * sAddress[sHeaders]
   *
   * sAddress
   *  One or more valid email addresses separated by a semicolon. 
   *  You must use Internet-safe characters. Use %20 for the space character.
   *
   * sHeaders
   *  Optional. One or more name-value pairs. The first pair should be 
   *  prefixed by a "?" and any additional pairs should be prefixed by a "&".
   *
   *  The name can be one of the following strings:
   *    subject
   *       Text to appear in the subject line of the message.
   *    body
   *       Text to appear in the body of the message.
   *    CC
   *       Addresses to be included in the "cc" (carbon copy) section of the 
   *       message.
   *    BCC
   *       Addresses to be included in the "bcc" (blind carbon copy) section
   *       of the message.
   *
   * Example:
   *   user@example.com?subject=Message Title&body=Message Content"
   */

  StringX sx_Email(L"mailto:"), sxParameters(L"");
  sx_Email += cs_Email;
  Trim(sx_Email);
  bool rc = m_runner.issuecmd(sx_Email, sxParameters, false);

  if (!rc) {
    CGeneralMsgBox gmb;
    gmb.AfxMessageBox(IDS_CANTEMAIL, MB_ICONSTOP);
  }
  return rc ? TRUE : FALSE;
}

void DboxMain::SetDefaultColumns()
{
  // User hasn't yet saved the columns he/she wants and so gets our order!
  // Or - user has reset the columns (popup menu from right click on Header)
  CString cs_header;
  HDITEM hdi;
  hdi.mask = HDI_LPARAM;

  PWSprefs *prefs = PWSprefs::GetInstance();
  int ipwd = prefs->GetPref(PWSprefs::ShowPasswordInTree) ? 1 : 0;

  CRect rect;
  m_ctlItemList.GetClientRect(&rect);
  int i1stWidth = prefs->GetPref(PWSprefs::Column1Width,
                                 (rect.Width() / 3 + rect.Width() % 3), false);
  int i2ndWidth = prefs->GetPref(PWSprefs::Column2Width,
                                 rect.Width() / 3, false);
  int i3rdWidth = prefs->GetPref(PWSprefs::Column3Width,
                                 rect.Width() / 3, false);

  int iWidth, iSortColumn /* Not used here but needed for GetHeaderColumnProperties call */;

  GetHeaderColumnProperties(CItemData::TITLE, cs_header, iWidth, iSortColumn);
  m_ctlItemList.InsertColumn(0, cs_header);
  hdi.lParam = CItemData::TITLE;
  m_LVHdrCtrl.SetItem(0, &hdi);
  m_ctlItemList.SetColumnWidth(0, i1stWidth);

  GetHeaderColumnProperties(CItemData::USER, cs_header, iWidth, iSortColumn);
  m_ctlItemList.InsertColumn(1, cs_header);
  hdi.lParam = CItemData::USER;
  m_LVHdrCtrl.SetItem(1, &hdi);
  m_ctlItemList.SetColumnWidth(1, i2ndWidth);

  GetHeaderColumnProperties(CItemData::NOTES, cs_header, iWidth, iSortColumn);
  m_ctlItemList.InsertColumn(2, cs_header);
  hdi.lParam = CItemData::NOTES;
  m_LVHdrCtrl.SetItem(2, &hdi);
  m_ctlItemList.SetColumnWidth(2, i3rdWidth);

  if (PWSprefs::GetInstance()->GetPref(PWSprefs::ShowPasswordInTree)) {
    GetHeaderColumnProperties(CItemData::PASSWORD, cs_header, iWidth, iSortColumn);
    m_ctlItemList.InsertColumn(3, cs_header);
    hdi.lParam = CItemData::PASSWORD;
    m_LVHdrCtrl.SetItem(3, &hdi);
    m_ctlItemList.SetColumnWidth(3,
                                 PWSprefs::GetInstance()->GetPref(PWSprefs::Column4Width,
                                 rect.Width() / 4, false));
  }

  int ioff = 3;
  CItemData::FieldType defCols[] = {CItemData::URL, CItemData::EMAIL,
                                    CItemData::RUNCMD, CItemData::CTIME,
                                    CItemData::PMTIME, CItemData::ATIME,
                                    CItemData::XTIME, CItemData::RMTIME,
                                    CItemData::POLICY,
  };

  for (int i = 0; i < sizeof(defCols)/sizeof(defCols[0]); i++) {
    GetHeaderColumnProperties(defCols[i], cs_header, iWidth, iSortColumn);
    m_ctlItemList.InsertColumn(ipwd + ioff, cs_header);
    hdi.lParam = defCols[i];
    m_LVHdrCtrl.SetItem(ipwd + ioff, &hdi);
    ioff++;
  }

  m_ctlItemList.SetRedraw(FALSE);

  for (int i = ipwd + 3; i < (ipwd + ioff); i++) {
    m_ctlItemList.SetColumnWidth(i, m_iDateTimeFieldWidth);
  }

  SetHeaderInfo();
}

void DboxMain::SetColumns(const CString cs_ListColumns)
{
  //  User has saved the columns he/she wants and now we are putting them back
  CString cs_header;
  HDITEM hdi;
  hdi.mask = HDI_LPARAM;

  vector<int> vi_columns;
  vector<int>::const_iterator vi_IterColumns;
  const wchar_t pSep[] = L",";
  wchar_t *pTemp;

  // Duplicate as strtok modifies the string
  pTemp = _wcsdup((LPCWSTR)cs_ListColumns);

  // Capture columns shown:
  wchar_t *next_token;
  wchar_t *token = wcstok_s(pTemp, pSep, &next_token);
  while(token) {
    vi_columns.push_back(_wtoi(token));
    token = wcstok_s(NULL, pSep, &next_token);
  }
  free(pTemp);

  // If present, the images are always first
  int iType= *vi_columns.begin();
  if (iType == CItemData::UUID) {
    m_bImageInLV = true;
    m_ctlItemList.SetImageList(m_pImageList, LVSIL_NORMAL);
    m_ctlItemList.SetImageList(m_pImageList, LVSIL_SMALL);
  }

  int icol(0);
  int iWidth, iSortColumn /* Not used here but needed for GetHeaderColumnProperties call */;

  for (vi_IterColumns = vi_columns.begin();
       vi_IterColumns != vi_columns.end();
       vi_IterColumns++) {
    iType = *vi_IterColumns;
    GetHeaderColumnProperties(iType, cs_header, iWidth, iSortColumn);
    // Images (if present) must be the first column!
    if (iType == CItemData::UUID && icol != 0)
      continue;

    if (!cs_header.IsEmpty()) {
      m_ctlItemList.InsertColumn(icol, cs_header);
      hdi.lParam = iType;
      m_LVHdrCtrl.SetItem(icol, &hdi);
      icol++;
    }
  }

  SetHeaderInfo();
}

void DboxMain::SetColumnWidths(const CString cs_ListColumnsWidths)
{
  //  User has saved the columns he/she wants and now we are putting them back
  std::vector<int> vi_widths;
  std::vector<int>::const_iterator vi_IterWidths;
  const wchar_t pSep[] = L",";
  wchar_t *pWidths;

  // Duplicate as strtok modifies the string
  pWidths = _wcsdup((LPCWSTR)cs_ListColumnsWidths);

  // Capture column widths shown:
  wchar_t *next_token;
  wchar_t *token = wcstok_s(pWidths, pSep, &next_token);
  while(token) {
    vi_widths.push_back(_wtoi(token));
    token = wcstok_s(NULL, pSep, &next_token);
  }
  free(pWidths);

  int icol = 0, index;

  for (vi_IterWidths = vi_widths.begin();
       vi_IterWidths != vi_widths.end();
       vi_IterWidths++) {
    if (icol == (m_nColumns - 1))
      break;
    int iWidth = *vi_IterWidths;
    m_ctlItemList.SetColumnWidth(icol, iWidth);
    index = m_LVHdrCtrl.OrderToIndex(icol);
    m_nColumnWidthByIndex[index] = iWidth;
    icol++;
  }

  // First column special if the Image
  if (m_bImageInLV) {
    m_ctlItemList.SetColumnWidth(0, LVSCW_AUTOSIZE);
  }
  // Last column special
  index = m_LVHdrCtrl.OrderToIndex(m_nColumns - 1);
  m_ctlItemList.SetColumnWidth(index, LVSCW_AUTOSIZE_USEHEADER);
}

void DboxMain::AddColumn(const int iType, const int iIndex)
{
  // Add new column of type iType after current column index iIndex
  CString cs_header;
  int iWidth;
  int iSortColumn /* Not used here but needed for GetHeaderColumnProperties call */;
  HDITEM hdi;
  int iNewIndex(iIndex);

  //  If iIndex = -1, means drop on the end
  if (iIndex < 0)
    iNewIndex = m_nColumns;

  hdi.mask = HDI_LPARAM | HDI_WIDTH;
  GetHeaderColumnProperties(iType, cs_header, iWidth, iSortColumn);
  ASSERT(!cs_header.IsEmpty());
  iNewIndex = m_ctlItemList.InsertColumn(iNewIndex, cs_header);
  ASSERT(iNewIndex != -1);
  hdi.lParam = iType;
  hdi.cxy = iWidth;
  m_LVHdrCtrl.SetItem(iNewIndex, &hdi);
}

void DboxMain::DeleteColumn(const int iType)
{
  // Delete column
  m_ctlItemList.DeleteColumn(m_nColumnIndexByType[iType]);
}

void DboxMain::SetHeaderInfo(const bool bSetWidths)
{
  HDITEM hdi_get;
  // CHeaderCtrl get values
  hdi_get.mask = HDI_LPARAM | HDI_ORDER;

  m_nColumns = m_LVHdrCtrl.GetItemCount();
  ASSERT(m_nColumns > 1);  // Title & User are mandatory!

  // re-initialise array
  for (int i = 0; i < CItem::LAST_DATA; i++) {
    m_nColumnIndexByType[i] = m_nColumnIndexByOrder[i] =  m_nColumnTypeByIndex[i] = -1;

    // Only reset column width if we are going to set them
    if (bSetWidths)
      m_nColumnWidthByIndex[i] = -1;
  }

  m_LVHdrCtrl.GetOrderArray(m_nColumnIndexByOrder, m_nColumns);

  for (int iOrder = 0; iOrder < m_nColumns; iOrder++) {
    const int iIndex = m_nColumnIndexByOrder[iOrder];
    if (bSetWidths)
      m_ctlItemList.SetColumnWidth(iIndex, LVSCW_AUTOSIZE);

    m_LVHdrCtrl.GetItem(iIndex, &hdi_get);
    ASSERT(iOrder == hdi_get.iOrder);
    m_nColumnIndexByType[hdi_get.lParam] = iIndex;
    m_nColumnTypeByIndex[iIndex] = (int)hdi_get.lParam;
  }

  // Check sort column still there; if not TITLE always is!
  if (m_nColumnIndexByType[m_iTypeSortColumn] == -1)
    m_iTypeSortColumn = CItemData::TITLE;

  SortListView();

  if (bSetWidths)
    AutoResizeColumns();
}

void DboxMain::SaveColumnWidths()
{
  // We need to save the current column widths
  // Zero it out first
  for (int iType = 0; iType < CItem::LAST_DATA; iType++) {
    m_nSaveColumnHeaderWidthByType[iType] = 0;
  }

  // Now save current widths according to type
  HDITEM hdi;
  hdi.mask = HDI_LPARAM;

  for (int icol = 0; icol < m_LVHdrCtrl.GetItemCount(); icol++) {
    m_LVHdrCtrl.GetItem(icol, &hdi);
    m_nSaveColumnHeaderWidthByType[hdi.lParam] = m_ctlItemList.GetColumnWidth(icol);
  }
}

void DboxMain::RestoreColumnWidths()
{
  // Now put back the column widths!
  HDITEM hdi;
  hdi.mask = HDI_LPARAM;

  for (int icol = 0; icol < m_LVHdrCtrl.GetItemCount(); icol++) {
    m_LVHdrCtrl.GetItem(icol, &hdi);
    int iWidth = m_nSaveColumnHeaderWidthByType[hdi.lParam];

    // If not there previously (i.e. new column dragged in) use AutoSize
    if (iWidth == 0)
      iWidth = LVSCW_AUTOSIZE_USEHEADER;

    m_ctlItemList.SetColumnWidth(icol, iWidth);
  }
}

void DboxMain::OnResetColumns()
{
  // Delete all existing columns
  for (int i = 0; i < m_nColumns; i++) {
    m_ctlItemList.DeleteColumn(0);
  }

  if (m_bImageInLV) {
    m_bImageInLV = false;
    m_ctlItemList.SetImageList(NULL, LVSIL_NORMAL);
    m_ctlItemList.SetImageList(NULL, LVSIL_SMALL);
  }

  // re-initialise array
  for (int itype = 0; itype < CItem::LAST_DATA; itype++)
    m_nColumnIndexByType[itype] = -1;

  // Set default columns
  SetDefaultColumns();

  // Reset the column widths
  AutoResizeColumns();

  // Refresh the ListView
  RefreshViews(LISTONLY);

  // Reset Column Chooser dialog but only if already created
  if (m_pCC != NULL)
    SetupColumnChooser(false);
}

void DboxMain::AutoResizeColumns()
{
  int iIndex;
  // CHeaderCtrl get values
  for (int iOrder = 0; iOrder < m_nColumns; iOrder++) {
    iIndex = m_nColumnIndexByOrder[iOrder];
    int iType = m_nColumnTypeByIndex[iIndex];

    m_ctlItemList.SetColumnWidth(iIndex, LVSCW_AUTOSIZE);
    m_nColumnWidthByIndex[iIndex] = m_ctlItemList.GetColumnWidth(iIndex);

    if (m_nColumnWidthByIndex[iIndex] < m_nColumnHeaderWidthByType[iType]) {
      m_ctlItemList.SetColumnWidth(iIndex, m_nColumnHeaderWidthByType[iType]);
      m_nColumnWidthByIndex[iIndex] = m_nColumnHeaderWidthByType[iType];
    }
  }

  m_ctlItemList.UpdateWindow();

  // First column is special if an image
  if (m_bImageInLV) {
    m_ctlItemList.SetColumnWidth(0, LVSCW_AUTOSIZE);
  }
  // Last column is special
  iIndex = m_nColumnIndexByOrder[m_nColumns - 1];
  m_ctlItemList.SetColumnWidth(iIndex, LVSCW_AUTOSIZE);
  m_ctlItemList.SetColumnWidth(iIndex, LVSCW_AUTOSIZE_USEHEADER);
  m_nColumnWidthByIndex[iIndex] = m_ctlItemList.GetColumnWidth(iIndex);
}

void DboxMain::OnColumnPicker()
{
  SaveColumnWidths();

  SetupColumnChooser(true);
}

void DboxMain::SetupColumnChooser(const bool bShowHide)
{
  if (m_pCC == NULL) {
    m_pCC = new CColumnChooserDlg;
    BOOL ret = m_pCC->Create(IDD_COLUMNCHOOSER, this);
    if (!ret) {   //Create failed.
      m_pCC = NULL;
      return;
    }
    m_pCC->SetLVHdrCtrlPtr(&m_LVHdrCtrl);

    // Set extended style
    DWORD dw_style = m_pCC->m_ccListCtrl.GetExtendedStyle() | LVS_EX_ONECLICKACTIVATE;
    m_pCC->m_ccListCtrl.SetExtendedStyle(dw_style);

    // Make sure it doesn't appear obscure the header
    CRect HDRrect, CCrect;
    m_LVHdrCtrl.GetWindowRect(&HDRrect);
    m_pCC->GetWindowRect(&CCrect);
    // Note (0,0) is the top left of screen
    if (CCrect.top < HDRrect.bottom) {
      int x = CCrect.left;
      int y = HDRrect.bottom + 20;
      m_pCC->SetWindowPos(0, x, y, 0, 0, SWP_NOZORDER | SWP_NOSIZE);
    }

    // Insert column with "dummy" header
    m_pCC->m_ccListCtrl.InsertColumn(0, L"");
    m_pCC->m_ccListCtrl.SetColumnWidth(0, m_iheadermaxwidth);

    // Make it just wide enough to take the text
    CRect rect1, rect2;
    m_pCC->GetWindowRect(&rect1);
    m_pCC->m_ccListCtrl.GetWindowRect(&rect2);
    m_pCC->SetWindowPos(NULL, 0, 0, m_iheadermaxwidth + 18,
                        rect1.Height(), SWP_NOMOVE | SWP_NOZORDER);
    m_pCC->m_ccListCtrl.SetWindowPos(NULL, 0, 0, m_iheadermaxwidth + 6,
                                     rect2.Height(), SWP_NOMOVE | SWP_NOZORDER);
  }

  int i;
  CString cs_header;

  // Clear all current entries
  m_pCC->m_ccListCtrl.DeleteAllItems();

  // and repopulate
  int iItem;
  int iWidth, iSortColumn /* Not used here but needed for GetHeaderColumnProperties call */;

  for (i = CItem::LAST_DATA - 1; i >= 0; i--) {
    // Can't play with Title or User columns
    if (i == CItemData::TITLE || i == CItemData::USER)
      continue;

    if (m_nColumnIndexByType[i] == -1) {
      GetHeaderColumnProperties(i, cs_header, iWidth, iSortColumn);
      if (!cs_header.IsEmpty()) {
        iItem = m_pCC->m_ccListCtrl.InsertItem(0, cs_header);
        m_pCC->m_ccListCtrl.SetItemData(iItem, (DWORD)i);
      }
    }
  }

  // If called by user right clicking on header, hide it or show it
  if (bShowHide)
    m_pCC->ShowWindow(m_pCC->IsWindowVisible() ? SW_HIDE : SW_SHOW);
}

void DboxMain::GetHeaderColumnProperties(const int &iType, CString &cs_Header, int &iWidth,
  int &iSortColumn)
{
  // ***
  //   REMEMBER TO ADD HERE IF THE FIELD IS GOING TO BE AVAILABLE IN LISTVIEW!!!
  //   It would be nice to use the compiler to tell us if anything is omitted but
  //   CIteData::FieldType enum has internal fields and unused gaps plus it would mean
  //   that arrays would be significantly bigger (CItemData::LAST_DATA [67] vs
  //   CItemData::LAST_FIELD [260].
  //   The one field outside CItemData::LAST_DATA is CItemData::ENTRYTYPE but this
  //   is shown by the image in the CItemData::UUID column if selected
  //   Lastly, "switch" is based on "int" not "CItemData::FieldType" for the compiler
  //   to complain!
  // ***

  cs_Header.Empty();
  iWidth = m_nColumnHeaderWidthByType[iType];
  UINT iID(0);
  switch (iType) {
    case CItemData::UUID:
      iID = IDS_ICON;
      break;
    case CItemData::GROUP:
      iID = IDS_GROUP;
      break;
    case CItemData::TITLE:
      iID = IDS_TITLE;
      break;
    case CItemData::USER:
      iID = IDS_USERNAME;
      break;
    case CItemData::PASSWORD:
      iID = IDS_PASSWORD;
      break;
    case CItemData::URL:
      iID = IDS_URL;
      break;
    case CItemData::AUTOTYPE:
      iID = IDS_AUTOTYPE;
      break;
    case CItemData::EMAIL:
      iID = IDS_EMAIL;
      break;
    case CItemData::SYMBOLS:
      iID = IDS_SYMBOLS;
      break;
    case CItemData::RUNCMD:
      iID = IDS_RUNCOMMAND;
      break;
    case CItemData::NOTES:
      iID = IDS_NOTES;
      break;
    case CItemData::CTIME:        
      iID = IDS_CREATED;
      iWidth = m_iDateTimeFieldWidth;
      break;
    case CItemData::PMTIME:
      iID = IDS_PASSWORDMODIFIED;
      iWidth = m_iDateTimeFieldWidth;
      break;
    case CItemData::ATIME:
      iID = IDS_LASTACCESSED;
      iWidth = m_iDateTimeFieldWidth;
      break;
    case CItemData::XTIME:
      iID = IDS_PASSWORDEXPIRYDATE;
      iWidth = m_iDateTimeFieldWidth;
      break;
    case CItemData::XTIME_INT:
      iID = IDS_PASSWORDEXPIRYDATEINT;
      break;
    case CItemData::RMTIME:
      iID = IDS_LASTMODIFIED;
      iWidth = m_iDateTimeFieldWidth;
      break;
    case CItemData::POLICY:        
      iID = IDS_PWPOLICY;
      break;
    case CItemData::POLICYNAME:        
      iID = IDS_POLICYNAME;
      break;
    case CItemData::PROTECTED:        
      iID = IDS_PROTECTED;
      break;
    case CItemData::KBSHORTCUT:        
      iID = IDS_KBSHORTCUT;
      break;
    case CItemData::ATTREF:
      iID = IDS_ATTREF;
      break;
    case CItemData::PWHIST:  // Not displayed in ListView
      break;
    default:
      // Not found, however as Title is a mandatory column - so can't go wrong!
      iSortColumn = CItemData::TITLE;
      break;
  }

  if (iID != 0)
    cs_Header.LoadString(iID);
}

void DboxMain::CalcHeaderWidths()
{
  // Get default column width for datetime fields
  wchar_t time_str[80], datetime_str[80];
  // Use "fictitious" longest English date
  SYSTEMTIME systime;
  systime.wYear = (WORD)2000;
  systime.wMonth = (WORD)9;
  systime.wDay = (WORD)30;
  systime.wDayOfWeek = (WORD)3;
  systime.wHour = (WORD)23;
  systime.wMinute = (WORD)44;
  systime.wSecond = (WORD)55;
  systime.wMilliseconds = (WORD)0;
  wchar_t szBuf[80];
  VERIFY(::GetLocaleInfo(LOCALE_USER_DEFAULT, LOCALE_SSHORTDATE, szBuf, 80));
  GetDateFormat(LOCALE_USER_DEFAULT, 0, &systime, szBuf, datetime_str, 80);
  szBuf[0] = L' ';  // Put a blank between date and time
  VERIFY(::GetLocaleInfo(LOCALE_USER_DEFAULT, LOCALE_STIMEFORMAT, &szBuf[1], 79));
  GetTimeFormat(LOCALE_USER_DEFAULT, 0, &systime, szBuf, time_str, 80);
  wcscat_s(datetime_str, 80, time_str);

  m_iDateTimeFieldWidth = m_ctlItemList.GetStringWidth(datetime_str) + 6;

  m_iheadermaxwidth = -1;
  CString cs_header;
  int iWidth, iSortColumn /* Not used here but needed for GetHeaderColumnProperties call */;

  for (int iType = 0; iType < CItem::LAST_DATA; iType++) {
    GetHeaderColumnProperties(iType, cs_header, iWidth, iSortColumn);
    if (!cs_header.IsEmpty())
      m_nColumnHeaderWidthByType[iType] = m_ctlItemList.GetStringWidth(cs_header) + 20;
    else
      m_nColumnHeaderWidthByType[iType] = -4;

    m_iheadermaxwidth = max(m_iheadermaxwidth, m_nColumnHeaderWidthByType[iType]);
  } // for
}

void DboxMain::UnFindItem()
{
  // Entries found are made bold - remove it here.
  if (m_bBoldItem) {
    m_ctlItemTree.SetItemState(m_LastFoundTreeItem, 0, TVIS_BOLD);
    m_bBoldItem = false;
  }
}

static bool GetDriveAndDirectory(const StringX &cs_infile, CString &cs_drive,
                                 CString &cs_directory)
{
  std::wstring applicationpath = pws_os::getexecdir();
  std::wstring inpath = cs_infile.c_str();
  std::wstring appdrive, appdir;
  std::wstring drive, dir, file, ext;

  pws_os::splitpath(applicationpath, appdrive, appdir, file, ext);
  if (!pws_os::splitpath(inpath, drive, dir, file, ext)) {
    pws_os::IssueError(L"View Report: Error finding path to database");
    return false;
  }

  if (drive.empty())
    drive = appdrive;
  if (dir.empty())
    dir = appdir;
  cs_drive = drive.c_str();
  cs_directory = dir.c_str();
  return true;
}

void DboxMain::OnViewReports()
{
  CString cs_filename, cs_path, csAction;
  CString cs_directory, cs_drive;

  if (!GetDriveAndDirectory(m_core.GetCurFile(), cs_drive, cs_directory))
    return;

  CGeneralMsgBox gmb;
  CString cs_msg(MAKEINTRESOURCE(IDS_SELECTREPORT));
  gmb.SetMsg(cs_msg);

  struct _stat statbuf;
  bool bReportExists(false);

  int Reports[] = {
    IDS_RPTCOMPARE, IDS_RPTFIND, IDS_RPTIMPORTTEXT, IDS_RPTIMPORTXML,
    IDS_RPTIMPORTKPV1CSV, IDS_RPTIMPORTKPV1TXT,
    IDS_RPTEXPORTTEXT, IDS_RPTEXPORTXML,
    IDS_RPTMERGE, IDS_RPTSYNCH, IDS_RPTVALIDATE,
  };

  for (int i = 0; i < sizeof(Reports) / sizeof(Reports[0]); i++) {
    csAction.LoadString(Reports[i]);
    cs_filename.Format(IDSC_REPORTFILENAME, static_cast<LPCWSTR>(cs_drive),
                       static_cast<LPCWSTR>(cs_directory),
                       static_cast<LPCWSTR>(csAction));
    if (::_tstat(cs_filename, &statbuf) == 0) {
      gmb.AddButton(Reports[i], csAction);
      bReportExists = true;
    }
  }

  if (!bReportExists) {
    CGeneralMsgBox gmbx;  // Note - this variable is NOT reusable after display!
    gmbx.AfxMessageBox(IDS_NOREPORTSEXIST);
    return;
  }

  gmb.AddButton(IDCANCEL, IDS_CANCEL, TRUE, TRUE);
  gmb.SetStandardIcon(MB_ICONQUESTION);

  INT_PTR rc = gmb.DoModal();
  UINT uistring(0);
  switch (rc) {
    case IDS_RPTCOMPARE:
    case IDS_RPTFIND:
    case IDS_RPTIMPORTTEXT:
    case IDS_RPTIMPORTXML:
    case IDS_RPTIMPORTKPV1CSV:
    case IDS_RPTIMPORTKPV1TXT:
    case IDS_RPTEXPORTTEXT:
    case IDS_RPTEXPORTXML:
    case IDS_RPTMERGE:
    case IDS_RPTSYNCH:
    case IDS_RPTVALIDATE:
      uistring = (UINT)rc;
      break;
    default:
      return;
  }
  csAction.LoadString(uistring);
  cs_filename.Format(IDSC_REPORTFILENAME, static_cast<LPCWSTR>(cs_drive),
                     static_cast<LPCWSTR>(cs_directory),
                     static_cast<LPCWSTR>(csAction));

  ViewReport(cs_filename);
  return;
}

static UINT SetupViewReports(const int nID)
{
  switch (nID) {
  case ID_MENUITEM_REPORT_COMPARE:
    return IDS_RPTCOMPARE;
  case ID_MENUITEM_REPORT_FIND:
    return IDS_RPTFIND;
  case ID_MENUITEM_REPORT_IMPORTTEXT:
    return IDS_RPTIMPORTTEXT;
  case ID_MENUITEM_REPORT_IMPORTXML:
    return IDS_RPTIMPORTXML;
  case ID_MENUITEM_REPORT_IMPORTKP1CSV:
    return IDS_RPTIMPORTKPV1CSV;
  case ID_MENUITEM_REPORT_IMPORTKP1TXT:
    return IDS_RPTIMPORTKPV1TXT;
  case ID_MENUITEM_REPORT_MERGE:
    return IDS_RPTMERGE;
  case ID_MENUITEM_REPORT_SYNCHRONIZE:
    return IDS_RPTSYNCH;
  case ID_MENUITEM_REPORT_EXPORTTEXT:
    return IDS_RPTEXPORTTEXT;
  case ID_MENUITEM_REPORT_EXPORTXML:
    return IDS_RPTEXPORTXML;
  case ID_MENUITEM_REPORT_EXPORTDB:
    return IDS_RPTEXPORTDB;
  case ID_MENUITEM_REPORT_VALIDATE:
    return IDS_RPTVALIDATE;
  default:
    pws_os::Trace(L"ID=%d\n", nID);
    ASSERT(0);
    return 0;
  }
}

void DboxMain::OnViewReportsByID(UINT nID)
{
  CString cs_filename, cs_path, csAction;
  CString cs_drive, cs_directory;

  if (!GetDriveAndDirectory(m_core.GetCurFile(), cs_drive, cs_directory))
    return;

  csAction.LoadString(SetupViewReports(nID));
  cs_filename.Format(IDSC_REPORTFILENAME, static_cast<LPCWSTR>(cs_drive),
                     static_cast<LPCWSTR>(cs_directory),
                     static_cast<LPCWSTR>(csAction));

  ViewReport(cs_filename);
}

void DboxMain::ViewReport(CReport &rpt) const
{
  CViewReport vr_dlg(const_cast<DboxMain*>(this), &rpt);

  vr_dlg.DoModal();
}

void DboxMain::ViewReport(const CString &cs_ReportFileName) const
{
  CString cs_drive, cs_directory;

  if (!GetDriveAndDirectory(LPCWSTR(cs_ReportFileName), cs_drive, cs_directory))
    return;

  CString cs_path = cs_drive + cs_directory;
  wchar_t szExecName[MAX_PATH + 1];

  // Find out the users default editor for "txt" files
  DWORD dwSize(MAX_PATH);
  HRESULT stat = ::AssocQueryString(0, ASSOCSTR_EXECUTABLE, L".txt", L"Open",
                                    szExecName, &dwSize);
  if (int(stat) != S_OK) {  
#ifdef _DEBUG
    CGeneralMsgBox gmb;
    gmb.AfxMessageBox(L"oops");
#endif
    return;
  }

  // Create an Edit process
  STARTUPINFO si;
  PROCESS_INFORMATION pi;

  ZeroMemory(&si, sizeof(si));
  si.cb = sizeof(si);
  ZeroMemory(&pi, sizeof(pi));

  DWORD dwCreationFlags(0);
  dwCreationFlags = CREATE_UNICODE_ENVIRONMENT;

  CString cs_CommandLine;

  // Make the command line = "<program>" "file" 
  cs_CommandLine.Format(L"\"%s\" \"%s\"", static_cast<LPCWSTR>(szExecName), 
                        static_cast<LPCWSTR>(cs_ReportFileName));
  int ilen = cs_CommandLine.GetLength();
  LPWSTR pszCommandLine = cs_CommandLine.GetBuffer(ilen);

  if (!CreateProcess(NULL, pszCommandLine, NULL, NULL, FALSE, dwCreationFlags, 
                     NULL, cs_path, &si, &pi)) {
    pws_os::Trace(L"CreateProcess failed (%d).\n", GetLastError());
  }

  // Close process and thread handles. 
  CloseHandle(pi.hProcess);
  CloseHandle(pi.hThread);
  cs_CommandLine.ReleaseBuffer();
}

int DboxMain::OnUpdateViewReports(const int nID)
{
  StringX cs_Database(m_core.GetCurFile());

  if (cs_Database.empty()) {
    return FALSE;
  }

  CString cs_filename, csAction;
  CString cs_drive, cs_directory;

  if (!GetDriveAndDirectory(cs_Database, cs_drive, cs_directory))
    return FALSE;

  csAction.LoadString(SetupViewReports(nID));
  cs_filename.Format(IDSC_REPORTFILENAME, static_cast<LPCWSTR>(cs_drive),
                     static_cast<LPCWSTR>(cs_directory),
                     static_cast<LPCWSTR>(csAction));

  struct _stat statbuf;

  // Only allow selection if file exists!
  int status = ::_tstat(cs_filename, &statbuf);
  return (status != 0) ? FALSE : TRUE;
}

void DboxMain::OnRefreshWindow()
{
  PWS_LOGIT;

  pws_os::CUUID entry_uuid(pws_os::CUUID::NullUUID());
  pws_os::CUUID tree_find_entry_uuid(pws_os::CUUID::NullUUID());
  pws_os::CUUID list_find_entry_uuid(pws_os::CUUID::NullUUID());
  StringX sxGroupPath;
 
  // Save selected/highlighted entry
  GetSelectedItems(entry_uuid, tree_find_entry_uuid, list_find_entry_uuid, sxGroupPath);

  // Stop Find Toolbar during refresh
  BOOL bFindVisible = m_FindToolBar.IsWindowVisible();
  if (bFindVisible)
    OnHideFindToolBar();

  // Useful for users if they are using a filter and have edited an entry
  // so it no longer passes
  RefreshViews();

  // Try and put selection back - positions in lists may have changed
  ReSelectItems(entry_uuid, tree_find_entry_uuid, list_find_entry_uuid, sxGroupPath);

  // Put Find Toolbar back if originally present
  if (bFindVisible)
    OnShowFindToolbar();
}

void DboxMain::OnCustomizeToolbar()
{
  CToolBarCtrl& mainTBCtrl = m_MainToolBar.GetToolBarCtrl();
  mainTBCtrl.Customize();

  StringX cs_temp = LPCWSTR(m_MainToolBar.GetButtonString());
  PWSprefs::GetInstance()->SetPref(PWSprefs::MainToolBarButtons, cs_temp);

  CItemData *pci = getSelectedItem();
  UpdateToolBarForSelectedItem(pci);
}

void DboxMain::OnShowFindToolbar()
{
  // Show Find Toolbar - only if the find entries filter not active
  if (!(m_bFilterActive && m_bFindFilterDisplayed))
    SetFindToolBar(true);
}

void DboxMain::OnHideFindToolBar()
{
  SetFindToolBar(false);

  // Select the last found item on closing the FindToolbar (either by pressing
  // close or via Esc key if not used to minimize application).
  if (m_ctlItemList.IsWindowVisible() && m_LastFoundListItem != -1) {
    m_ctlItemList.SetFocus();
    m_ctlItemList.SetItemState(m_LastFoundListItem, LVIS_FOCUSED | LVIS_SELECTED, LVIS_FOCUSED | LVIS_SELECTED);
  } else
  if (m_ctlItemTree.IsWindowVisible() && m_LastFoundTreeItem != NULL) {
    m_ctlItemTree.SetFocus();
    m_ctlItemTree.Select(m_LastFoundTreeItem, TVGN_CARET);
  }
}

void DboxMain::SetFindToolBar(bool bShow)
{
  if (m_FindToolBar.GetSafeHwnd() == NULL)
    return;

  if (!m_FindToolBar.IsWindowVisible() && !bShow)
    return;  // Nothing to do if not visible

  m_FindToolBar.ShowFindToolBar(bShow);
  SetToolBarPositions();
}

void DboxMain::SetToolBarPositions()
{
  if (m_FindToolBar.GetSafeHwnd() == NULL)
    return;

  // We mustn't do this if a Wizard dialog is open
  if (m_bWizardActive)
    return;

  CRect rect, dragrect;
  RepositionBars(AFX_IDW_TOOLBAR, AFX_IDW_CONTROLBAR_LAST, 0);
  RepositionBars(AFX_IDW_TOOLBAR, AFX_IDW_CONTROLBAR_LAST, 0, reposQuery, &rect);
  bool bDragBarState = PWSprefs::GetInstance()->GetPref(PWSprefs::ShowDragbar);
  CDDStatic *DDs[] = { &m_DDGroup, &m_DDTitle, &m_DDUser,
                       &m_DDPassword, &m_DDNotes, &m_DDURL, &m_DDemail,
                       &m_DDAutotype};
  if (bDragBarState) {
    // Get the image states just incase another entry selected
    // since last shown
    CItemData *pci_entry = GetLastSelected(), *pbci(NULL);

    if (pci_entry == NULL) {
      m_DDGroup.SetStaticState(m_core.GetNumEntries() != 0);
      m_DDTitle.SetStaticState(false);
      m_DDPassword.SetStaticState(false);
      m_DDUser.SetStaticState(false);
      m_DDNotes.SetStaticState(false);
      m_DDURL.SetStaticState(false);
      m_DDemail.SetStaticState(false);
      m_DDAutotype.SetStaticState(false);
    } else {
      if (pci_entry->IsDependent()) {
        pbci = GetBaseEntry(pci_entry);
      }
      m_DDGroup.SetStaticState(!pci_entry->IsFieldValueEmpty(CItemData::GROUP, pbci));
      m_DDTitle.SetStaticState(true);
      m_DDPassword.SetStaticState(true);
      m_DDUser.SetStaticState(!pci_entry->IsFieldValueEmpty(CItemData::USER, pbci));
      m_DDNotes.SetStaticState(!pci_entry->IsFieldValueEmpty(CItemData::NOTES, pbci));
      m_DDURL.SetStaticState(!pci_entry->IsFieldValueEmpty(CItemData::URL, pbci));
      m_DDemail.SetStaticState(!pci_entry->IsFieldValueEmpty(CItemData::EMAIL, pbci));
      m_DDAutotype.SetStaticState(true);
    }

    const int i = GetSystemMetrics(SM_CYBORDER);

    for (int j = 0; j < sizeof(DDs)/sizeof(DDs[0]); j++) {
      DDs[j]->ShowWindow(SW_SHOW);
      DDs[j]->EnableWindow(TRUE);
      DDs[j]->GetWindowRect(&dragrect);
      ScreenToClient(&dragrect);
      DDs[j]->SetWindowPos(NULL, dragrect.left, rect.top + i, 0, 0, SWP_NOSIZE | SWP_NOZORDER);
    }
    rect.top += dragrect.Height() + 2 * i;
  } else { // !bDragBarState
    for (int j = 0; j < sizeof(DDs)/sizeof(DDs[0]); j++) {
      DDs[j]->ShowWindow(SW_HIDE);
      DDs[j]->EnableWindow(FALSE);
    }
  }
  m_ctlItemList.MoveWindow(&rect, TRUE);
  m_ctlItemTree.MoveWindow(&rect, TRUE);

  if (m_FindToolBar.IsVisible()) {
    // Is visible.  Try to get FindToolBar "above" the StatusBar!
    ASSERT(m_FindToolBar.GetParent() == m_StatusBar.GetParent());

    CRect ftb_rect, stb_rect;
    m_FindToolBar.GetWindowRect(&ftb_rect);
    m_StatusBar.GetWindowRect(&stb_rect);

    if (ftb_rect.top > stb_rect.top) {
      // FindToolBar is "below" the StatusBar
      ScreenToClient(&ftb_rect);
      ScreenToClient(&stb_rect);
      // Move FindToolBar up by the height of the Statusbar
      m_FindToolBar.MoveWindow(ftb_rect.left, ftb_rect.top - stb_rect.Height(),
                               ftb_rect.Width(), ftb_rect.Height());
      // Move Statusbar down by the height of the FindToolBar
      m_StatusBar.MoveWindow(stb_rect.left, stb_rect.top + ftb_rect.Height(),
                             stb_rect.Width(), stb_rect.Height());
      m_FindToolBar.Invalidate();
      m_StatusBar.Invalidate();
    }
  }

  m_ctlItemList.Invalidate();
  m_ctlItemTree.Invalidate();
}

void DboxMain::OnToolBarClearFind()
{
  m_FindToolBar.ClearFind();
  if (m_bFilterActive && m_bFindFilterDisplayed) {
    OnShowFoundEntries();
  }
}

void DboxMain::OnToolBarFindCase()
{
  m_FindToolBar.ToggleToolBarFindCase();
}

void DboxMain::OnToolBarFindAdvanced()
{
  m_FindToolBar.ShowFindAdvanced();
}

void DboxMain::OnToolBarFindReport()
{
  std::vector<int> *pindices;
  CString csFindString;

  pindices = m_FindToolBar.GetSearchResults();
  m_FindToolBar.GetSearchText(csFindString);
  if (pindices == NULL || csFindString.IsEmpty())
    return;

  CString buffer, cs_temp;
  CReport rpt;
  cs_temp.LoadString(IDS_RPTFIND);
  rpt.StartReport(cs_temp, m_core.GetCurFile().c_str());

  CItemData::FieldBits bsFFields;
  CItemAtt::AttFieldBits bsAttFFields;
  bool bFAdvanced;
  std::wstring Fsubgroup_name;
  int Fsubgroup_object, Fsubgroup_function;
  bool Fsubgroup_set;

  m_FindToolBar.GetSearchInfo(bFAdvanced, bsFFields, bsAttFFields, Fsubgroup_name,
                              Fsubgroup_set, Fsubgroup_object, Fsubgroup_function);

  // tell the user we're done & provide short Compare report
  if (!bFAdvanced) {
    cs_temp.LoadString(IDS_NONE);
    buffer.Format(IDS_ADVANCEDOPTIONS, static_cast<LPCWSTR>(cs_temp));
    rpt.WriteLine((LPCWSTR)buffer);
    rpt.WriteLine();
  } else {
    if (!Fsubgroup_set) {
      cs_temp.LoadString(IDS_NONE);
    } else {
      CString cs_Object, cs_case, cs_text;
      UINT uistring(0);

      switch(Fsubgroup_object) {
        case CItemData::GROUP:
          uistring = IDS_GROUP;
          break;
        case CItemData::TITLE:
          uistring = IDS_TITLE;
          break;
        case CItemData::USER:
          uistring = IDS_USERNAME;
          break;
        case CItemData::GROUPTITLE:
          uistring = IDS_GROUPTITLE;
          break;
        case CItemData::URL:
          uistring = IDS_URL;
          break;
        case CItemData::EMAIL:
          uistring = IDS_EMAIL;
          break;
        case CItemData::SYMBOLS:
          uistring = IDS_SYMBOLS;
          break;
        case CItemData::RUNCMD:
          uistring = IDS_RUNCOMMAND;
          break;
        case CItemData::NOTES:
          uistring = IDS_NOTES;
          break;
        default:
          ASSERT(0);
      }
      cs_Object.LoadString(uistring);

      cs_case.LoadString(Fsubgroup_function > 0 ? 
                         IDS_ADVCASE_INSENSITIVE : IDS_ADVCASE_SENSITIVE);

      uistring = PWSMatch::GetRule(PWSMatch::MatchRule(abs(Fsubgroup_function)));

      cs_text.LoadString(uistring);
      cs_temp.Format(IDS_ADVANCEDSUBSET, static_cast<LPCWSTR>(cs_Object),
                     static_cast<LPCWSTR>(cs_text),
                     static_cast<LPCWSTR>(Fsubgroup_name.c_str()),
                     static_cast<LPCWSTR>(cs_case));
    }
    buffer.Format(IDS_ADVANCEDOPTIONS, static_cast<LPCWSTR>(cs_temp));
    rpt.WriteLine((LPCWSTR)buffer);
    rpt.WriteLine();

    cs_temp.LoadString(IDS_RPTFIND);
    buffer.Format(IDS_ADVANCEDFIELDS, static_cast<LPCWSTR>(cs_temp));
    rpt.WriteLine((LPCWSTR)buffer);

    buffer = L"\t";
    // Non-time fields
    const struct {int si; int ii;} nonTimeTextIfSet [] = {
      {CItemData::GROUP, IDS_FINDGROUP},
      {CItemData::TITLE, IDS_FINDTITLE},
      {CItemData::USER, IDS_FINDUSER},
      {CItemData::PASSWORD, IDS_COMPPASSWORD},
      {CItemData::NOTES, IDS_COMPNOTES},
      {CItemData::URL, IDS_COMPURL},
      {CItemData::EMAIL, IDS_COMPEMAIL},
      {CItemData::PROTECTED, IDS_COMPPROTECTED},
      {CItemData::SYMBOLS, IDS_COMPSYMBOLS},
      {CItemData::RUNCMD, IDS_COMPRUNCOMMAND},
      {CItemData::AUTOTYPE, IDS_COMPAUTOTYPE},
      {CItemData::PWHIST, IDS_COMPPWHISTORY},
      {CItemData::POLICYNAME, IDS_COMPPOLICYNAME},
      {CItemData::KBSHORTCUT, IDS_COMPKBSHORTCUT},
      {CItemData::ATTREF, IDS_COMPATTREF},
    };

    for (auto &elem : nonTimeTextIfSet) {
      if (bsFFields.test(elem.si))
        buffer += L"\t" + CString(MAKEINTRESOURCE(elem.ii));
    }

    if (bsAttFFields.test(CItemAtt::FILENAME - CItemAtt::START))
      buffer += L"\t" + CString(MAKEINTRESOURCE(IDS_FILENAME));

    rpt.WriteLine((LPCWSTR)buffer);
    rpt.WriteLine();
  }

  if (pindices->empty()) {
    buffer.Format(IDS_SEARCHRESULTS1, static_cast<LPCWSTR>(csFindString));
    rpt.WriteLine((LPCWSTR)buffer);
  } else {
    buffer.Format(IDS_SEARCHRESULTS2, static_cast<LPCWSTR>(csFindString));
    rpt.WriteLine((LPCWSTR)buffer);

    for (int i = 0; i < (int)pindices->size(); i++) {
      int index = pindices->at(i);
      CItemData *pci = (CItemData *)m_ctlItemList.GetItemData(index);
      buffer.Format(IDS_COMPARESTATS, static_cast<LPCWSTR>(pci->GetGroup().c_str()),
                    static_cast<LPCWSTR>(pci->GetTitle().c_str()),
                    static_cast<LPCWSTR>(pci->GetUser().c_str()));
      rpt.WriteLine((LPCWSTR)buffer, false);
    }
  }
  rpt.WriteLine();
  rpt.EndReport();

  CGeneralMsgBox gmb;
  gmb.SetTitle(IDS_RPTFIND);
  gmb.SetMsg(IDS_REPORTCREATED);
  gmb.SetStandardIcon(MB_ICONINFORMATION);
  gmb.AddButton(IDS_OK, IDS_OK, TRUE, TRUE);
  gmb.AddButton(IDS_VIEWREPORT, IDS_VIEWREPORT);
  INT_PTR msg_rc = gmb.DoModal();
  if (msg_rc == IDS_VIEWREPORT)
    ViewReport(rpt);

  m_FindToolBar.SetStatus(cs_temp);
}

int DboxMain::GetEntryImage(const CItemData &ci) const
{
  int entrytype = ci.GetEntryType();
  if (entrytype == CItemData::ET_ALIAS) {
    return CPWTreeCtrl::ALIAS;
  }
  if (entrytype == CItemData::ET_SHORTCUT) {
    return CPWTreeCtrl::SHORTCUT;
  }

  int nImage;
  switch (entrytype) {
    case CItemData::ET_NORMAL:
      nImage = CPWTreeCtrl::NORMAL;
      break;
    case CItemData::ET_ALIASBASE:
      nImage = CPWTreeCtrl::ALIASBASE;
      break;
    case CItemData::ET_SHORTCUTBASE:
      nImage = CPWTreeCtrl::SHORTCUTBASE;
      break;
    default:
      nImage = CPWTreeCtrl::NORMAL;
  }

  time_t tttXTime;
  ci.GetXTime(tttXTime);
  if (tttXTime > time_t(0) && tttXTime <= time_t(3650)) {
    time_t tttCPMTime;
    ci.GetPMTime(tttCPMTime);
    if ((long)tttCPMTime == 0L)
      ci.GetCTime(tttCPMTime);
    tttXTime = (time_t)((long)tttCPMTime + (long)tttXTime * 86400);
  }

  if (tttXTime != 0) {
    time_t now, warnexptime((time_t)0);
    time(&now);
    if (PWSprefs::GetInstance()->GetPref(PWSprefs::PreExpiryWarn)) {
      int idays = PWSprefs::GetInstance()->GetPref(PWSprefs::PreExpiryWarnDays);
      struct tm st;
      errno_t err;
      err = localtime_s(&st, &now);  // secure version
      ASSERT(err == 0);
      st.tm_mday += idays;
      warnexptime = mktime(&st);

      if (warnexptime == (time_t)-1)
        warnexptime = (time_t)0;
    }
    if (tttXTime <= now) {
      nImage += 2;  // Expired
    } else if (tttXTime < warnexptime) {
      nImage += 1;  // Warn nearly expired
    }
  }
  return nImage;
}

void DboxMain::SetEntryImage(const int &index, const int nImage, const bool bOneEntry)
{
  if (!m_bImageInLV)
    return;

  m_ctlItemList.SetItem(index, 0, LVIF_IMAGE, NULL, nImage, 0, 0, 0);

  if (bOneEntry) {
    CRect rect;
    m_ctlItemList.GetItemRect(index, &rect, LVIR_ICON);
    m_ctlItemList.InvalidateRect(&rect);
  }
}

void DboxMain::SetEntryImage(HTREEITEM &ti, const int nImage, const bool bOneEntry)
{
  int icurrentImage, icurrentSelectedImage;

  m_ctlItemTree.GetItemImage(ti, icurrentImage, icurrentSelectedImage);

  if (icurrentImage != nImage) {
    m_ctlItemTree.SetItemImage(ti, nImage, nImage);

    if (bOneEntry) {
      CRect rect;
      m_ctlItemTree.GetItemRect(ti, &rect, FALSE);
      m_ctlItemTree.InvalidateRect(&rect);
    }
  }
}

void DboxMain::UpdateEntryImages(const CItemData &ci)
{
  DisplayInfo *pdi = (DisplayInfo *)ci.GetDisplayInfo();
  if (ci.GetStatus() != CItemData::ES_DELETED) {
    int nImage = GetEntryImage(ci);
    SetEntryImage(pdi->list_index, nImage, true);
    SetEntryImage(pdi->tree_item, nImage, true);
  } else { // deleted item, remove from display
    m_ctlItemList.DeleteItem(pdi->list_index);
    m_ctlItemTree.DeleteItem(pdi->tree_item);
  }
}

void DboxMain::OnDrawItem(int nIDCtl, LPDRAWITEMSTRUCT lpdis)
{
  if (lpdis == NULL || lpdis->CtlType != ODT_MENU) {
    // not for an ownerdrawn menu
    CDialog::OnDrawItem(nIDCtl, lpdis);
    return;
  }

  if (lpdis->rcItem.left != 2) {
    lpdis->rcItem.left -= (lpdis->rcItem.left - 2);
    lpdis->rcItem.right -= 60;
    if (lpdis->itemState & ODS_SELECTED) {
      lpdis->rcItem.left++;
      lpdis->rcItem.right++;
    }
  }

  CRUEItemData *pmd;
  pmd = (CRUEItemData *)lpdis->itemData;
  if (!pmd || !pmd->IsRUEID() || pmd->nImage < 0)
    return;

  HICON hIcon = GetEntryIcon(pmd->nImage);
  if (hIcon) {
    ICONINFO iconinfo;
    ::GetIconInfo(hIcon, &iconinfo);

    BITMAP bitmap;
    ::GetObject(iconinfo.hbmColor, sizeof(bitmap), &bitmap);

    ::DeleteObject(iconinfo.hbmColor);
    ::DeleteObject(iconinfo.hbmMask);

    ::DrawIconEx(lpdis->hDC, lpdis->rcItem.left, lpdis->rcItem.top, hIcon,
                 bitmap.bmWidth, bitmap.bmHeight, 
                 0, NULL, DI_IMAGE /*NORMAL*/);

    ::DeleteObject(hIcon);
  }
}

void DboxMain::OnMeasureItem(int nIDCtl, LPMEASUREITEMSTRUCT lpmis)
{
  if (lpmis == NULL || lpmis->CtlType != ODT_MENU) {
    // not for an ownerdrawn menu
    CDialog::OnMeasureItem(nIDCtl, lpmis);
    return;
  }

  lpmis->itemWidth = 16;
  lpmis->itemHeight = 16;

  CRUEItemData *pmd;
  pmd = (CRUEItemData *)lpmis->itemData;
  if (!pmd || !pmd->IsRUEID() || pmd->nImage < 0)
    return;

  HICON hIcon = GetEntryIcon(pmd->nImage);
  if (hIcon) {
    ICONINFO iconinfo;
    ::GetIconInfo(hIcon, &iconinfo);

    BITMAP bitmap;
    ::GetObject(iconinfo.hbmColor, sizeof(bitmap), &bitmap);

    ::DeleteObject(iconinfo.hbmColor);
    ::DeleteObject(iconinfo.hbmMask);

    lpmis->itemWidth = bitmap.bmWidth;
    lpmis->itemHeight = bitmap.bmHeight;
  }
}

HICON DboxMain::GetEntryIcon(const int nImage) const
{
  int nID;
  switch (nImage) {
    case CPWTreeCtrl::NORMAL:
      nID = IDI_NORMAL;
      break;
    case CPWTreeCtrl::WARNEXPIRED_NORMAL:
      nID = IDI_NORMAL_WARNEXPIRED;
      break;
    case CPWTreeCtrl::EXPIRED_NORMAL:
      nID = IDI_NORMAL_EXPIRED;
      break;
    case CPWTreeCtrl::ALIASBASE:
      nID = IDI_ABASE;
      break;
    case CPWTreeCtrl::WARNEXPIRED_ALIASBASE:
      nID = IDI_ABASE_WARNEXPIRED;
      break;
    case CPWTreeCtrl::EXPIRED_ALIASBASE:
      nID = IDI_ABASE_EXPIRED;
      break;
    case CPWTreeCtrl::ALIAS:
      nID = IDI_ALIAS;
      break;
    case CPWTreeCtrl::SHORTCUTBASE:
      nID = IDI_SBASE;
      break;
    case CPWTreeCtrl::WARNEXPIRED_SHORTCUTBASE:
      nID = IDI_SBASE_WARNEXPIRED;
      break;
    case CPWTreeCtrl::EXPIRED_SHORTCUTBASE:
      nID = IDI_SBASE_EXPIRED;
      break;
    case CPWTreeCtrl::SHORTCUT:
      nID = IDI_SHORTCUT;
      break;
    default:
      nID = IDI_NORMAL;
  }
  HICON hIcon = (HICON)::LoadImage(::AfxGetResourceHandle(), MAKEINTRESOURCE(nID), 
                                   IMAGE_ICON, 0, 0, 
                                   LR_LOADMAP3DCOLORS | LR_SHARED);
  return hIcon;
}

bool DboxMain::SetNotesWindow(const CPoint ptClient, const bool bVisible)
{
/*
 *  Use of CInfoDisplay to replace MS's broken ToolTips support.
 *  Based on CInfoDisplay class taken from Asynch Explorer by
 *  Joseph M. Newcomer [MVP]; http://www.flounder.com
 *  Additional enhancements to the use of this code have been made to 
 *  allow for delayed showing of the display and for a limited period.
 */

  const CItemData *pci(NULL);
  CPoint ptScreen(ptClient);
  StringX sx_notes(L"");
  UINT nFlags;
  HTREEITEM hItem(NULL);
  int nItem(-1);

  if (m_pNotesDisplay == NULL)
    return false;

  if (!bVisible) {
    m_pNotesDisplay->SetWindowText(sx_notes.c_str());
    m_pNotesDisplay->ShowWindow(SW_HIDE);
    return false;
  }

  if (m_ctlItemTree.IsWindowVisible()) {
    m_ctlItemTree.ClientToScreen(&ptScreen);
    hItem = m_ctlItemTree.HitTest(ptClient, &nFlags);
    if (hItem != NULL &&
        (nFlags & (TVHT_ONITEM | TVHT_ONITEMBUTTON | TVHT_ONITEMINDENT))) {
      pci = (CItemData *)m_ctlItemTree.GetItemData(hItem);
    }
  } else {
    m_ctlItemList.ClientToScreen(&ptScreen);
    nItem = m_ctlItemList.HitTest(ptClient, &nFlags);
    if (nItem >= 0) {
      pci = (CItemData *)m_ctlItemList.GetItemData(nItem);
    }
  }
  ptScreen.y += ::GetSystemMetrics(SM_CYCURSOR) / 2; // half-height of cursor

  if (pci != NULL) {
    if (pci->IsShortcut())
      pci = GetBaseEntry(pci);
    sx_notes = pci->GetNotes();
  }

  if (!sx_notes.empty()) {
    Replace(sx_notes, StringX(L"\r\n"), StringX(L"\n"));
    Remove(sx_notes, L'\r');

    if (sx_notes.length() > 256)
      sx_notes = sx_notes.substr(0, 250) + L"[...]";
  }

  // move window
  CSecString cs_oldnotes;
  m_pNotesDisplay->GetWindowText(cs_oldnotes);
  if (LPCWSTR(cs_oldnotes) != sx_notes)
    m_pNotesDisplay->SetWindowText(sx_notes.c_str());

  m_pNotesDisplay->SetWindowPos(NULL, ptScreen.x, ptScreen.y, 0, 0,
                                SWP_NOSIZE | SWP_NOZORDER | SWP_NOACTIVATE);
  m_pNotesDisplay->ShowWindow(!sx_notes.empty() ? SW_SHOWNA : SW_HIDE);

  return !sx_notes.empty();
}

void DboxMain::UpdateNotesTooltipFont()
{
  CFont *pNotes = Fonts::GetInstance()->GetNotesFont();
  m_pNotesDisplay->SendMessage(WM_SETFONT, (WPARAM)pNotes, 1);
}

CItemData *DboxMain::GetLastSelected() const
{
  CItemData *pci(NULL);
  if (m_core.GetNumEntries() == 0)
    return pci;

  if (m_ctlItemTree.IsWindowVisible()) {
    HTREEITEM hSelected = m_ctlItemTree.GetSelectedItem();
    if (hSelected != NULL)
      pci = (CItemData *)m_ctlItemTree.GetItemData(hSelected);
  } else {
    POSITION pos = m_ctlItemList.GetFirstSelectedItemPosition();
    if (pos != NULL) {
      int i = m_ctlItemList.GetNextSelectedItem(pos);
      pci = (CItemData *)m_ctlItemList.GetItemData(i);
    }
  }
  return pci;
}

StringX DboxMain::GetGroupName(const bool bFullPath) const
{
  HTREEITEM hi = m_ctlItemTree.GetSelectedItem();
  StringX s(L"");
  if (hi != NULL)
    s = m_ctlItemTree.GetItemText(hi);

  if (bFullPath || (GetKeyState(VK_CONTROL) & 0x8000) == 0) {
    while ((hi = m_ctlItemTree.GetParentItem(hi)) != NULL) {
      s = StringX(m_ctlItemTree.GetItemText(hi)) + StringX(L".") + s;
    }
  }
  return s;
}

void DboxMain::UpdateGroupNamesInMap(const StringX sxOldPath, const StringX sxNewPath)
{
  // When a group node is renamed, need to update the group to HTREEITEM map
  // We need to build a new map, as we can't erase & add while iterating.
  std::map<StringX, HTREEITEM> new_mapGroupToTreeItem;
  std::map<HTREEITEM, StringX> new_mapTreeItemToGroup;

  size_t len = sxOldPath.length();
  std::map<StringX, HTREEITEM>::iterator iter;

  for (iter = m_mapGroupToTreeItem.begin(); 
       iter != m_mapGroupToTreeItem.end(); iter++) {
    // Only change if path to root is the same
    if (iter->first.length() == len) {
      if (wcsncmp(sxOldPath.c_str(), iter->first.c_str(), len) == 0) {
        HTREEITEM ti = iter->second;
        new_mapGroupToTreeItem.insert(make_pair(sxNewPath, ti));
        continue;
      }
    } 
    else if ((iter->first.length() > len+1) && (iter->first[len+1] != GROUP_SEP)) {
      // Need to add group separator and check that next symbol is not a dot
      // to ensure not affecting another group
      // (group name could contain trailing dots, for example abc..def.g)
      // subgroup name will have len > len+1 (old_name + dot + subgroup_name)
      StringX path = sxOldPath + StringX(GROUP_SEP2);
      if (wcsncmp(path.c_str(), iter->first.c_str(), len + 1) == 0) {
        HTREEITEM ti = iter->second;
        StringX sxNewGroup = sxNewPath + iter->first.substr(len);
        new_mapGroupToTreeItem.insert(make_pair(sxNewGroup, ti));
        continue;
      }
    }
    new_mapGroupToTreeItem.insert(*iter);
  } // for

  ASSERT(new_mapGroupToTreeItem.size() == m_mapGroupToTreeItem.size());
  m_mapGroupToTreeItem = new_mapGroupToTreeItem;

  // Now recreate reverse look
  m_mapTreeItemToGroup.clear();
  for (iter = m_mapGroupToTreeItem.begin();
    iter != m_mapGroupToTreeItem.end(); iter++) {
    m_mapTreeItemToGroup.insert(make_pair(iter->second, iter->first));
  }
}

void DboxMain::OnShowUnsavedEntries()
{
  if (m_bUnsavedDisplayed) {
    // If currently active - clear it
    m_bFilterActive = m_bUnsavedDisplayed = false;
    CurrentFilter().Empty();
  } else {
    // If another internal filter currently active - clear it
    m_FilterManager.SetFindFilter(false);
    m_FindToolBar.InvalidateSearch();
    m_bExpireDisplayed = m_bFindFilterDisplayed = false;

    // Now set this filter
    m_bFilterActive = m_bUnsavedDisplayed = true;
    CurrentFilter() = m_FilterManager.GetUnsavedFilter();
  }

  ApplyFilters();

  m_MainToolBar.GetToolBarCtrl().EnableButton(ID_MENUITEM_APPLYFILTER,
    (m_bUnsavedDisplayed || !m_bFilterActive) ? FALSE : TRUE);
  m_MainToolBar.GetToolBarCtrl().EnableButton(ID_MENUITEM_EDITFILTER,
    m_bUnsavedDisplayed ? FALSE : TRUE);
  m_MainToolBar.GetToolBarCtrl().EnableButton(ID_MENUITEM_MANAGEFILTERS,
    m_bUnsavedDisplayed ? FALSE : TRUE);
}

void DboxMain::OnShowExpireList()
{
  if (m_bExpireDisplayed) {
    // If currently active - clear it
    m_bFilterActive = m_bExpireDisplayed = false;
    CurrentFilter().Empty();
  } else {
    // If another internal filter currently active - clear it
    m_FilterManager.SetFindFilter(false);
    m_FindToolBar.InvalidateSearch();
    m_bUnsavedDisplayed = m_bFindFilterDisplayed = false;

    // Now set this filter
    m_bFilterActive = m_bExpireDisplayed = true;
    CurrentFilter() = m_FilterManager.GetExpireFilter();
  }

  ApplyFilters();

  m_MainToolBar.GetToolBarCtrl().EnableButton(ID_MENUITEM_APPLYFILTER,
    (m_bExpireDisplayed || !m_bFilterActive) ? FALSE : TRUE);
  m_MainToolBar.GetToolBarCtrl().EnableButton(ID_MENUITEM_EDITFILTER,
    m_bExpireDisplayed ? FALSE : TRUE);
  m_MainToolBar.GetToolBarCtrl().EnableButton(ID_MENUITEM_MANAGEFILTERS,
    m_bExpireDisplayed ? FALSE : TRUE);
}

void DboxMain::OnShowFoundEntries() 
{
  if (m_bFindFilterDisplayed) {
    // If currently active - clear it
    m_bFilterActive = m_bFindFilterDisplayed = false;
    m_FilterManager.SetFindFilter(false);
    CurrentFilter().Empty();
  } else {
    // If another internal filter currently active - clear it
    m_bUnsavedDisplayed = m_bExpireDisplayed = false;

    // Hide Find toolbar
    OnHideFindToolBar();

    // Now set this filter
    m_bFilterActive = m_bFindFilterDisplayed = true;
    m_FilterManager.SetFindFilter(true);
    CurrentFilter() = m_FilterManager.GetFoundFilter();
  }

  ApplyFilters();

  m_MainToolBar.GetToolBarCtrl().EnableButton(ID_MENUITEM_APPLYFILTER,
    (m_bFindFilterDisplayed || !m_bFilterActive) ? FALSE : TRUE);
  m_MainToolBar.GetToolBarCtrl().EnableButton(ID_MENUITEM_EDITFILTER,
    m_bFindFilterDisplayed ? FALSE : TRUE);
  m_MainToolBar.GetToolBarCtrl().EnableButton(ID_MENUITEM_MANAGEFILTERS,
    m_bFindFilterDisplayed ? FALSE : TRUE);
}

void DboxMain::UpdateToolBarDoUndo()
{
  m_MainToolBar.GetToolBarCtrl().EnableButton(ID_MENUITEM_UNDO,
      (m_core.AnyToUndo()) ? TRUE : FALSE);
  m_MainToolBar.GetToolBarCtrl().EnableButton(ID_MENUITEM_REDO,
      (m_core.AnyToRedo()) ? TRUE : FALSE);
}

void DboxMain::AddToGUI(CItemData &ci)
{
  int newpos = InsertItemIntoGUITreeList(m_core.GetEntry(m_core.Find(ci.GetUUID())));

  if (newpos >= 0) {
    SelectEntry(newpos);
    FixListIndexes();
  }

  // Potentially don't redraw as future refresh will do it if Find filter active
  RefreshViews(BOTHVIEWS);
}

void DboxMain::RemoveFromGUI(CItemData &ci, const bool bUpdateGUI)
{
  // RemoveFromGUI should always occur BEFORE the entry is deleted!
  // Note: Also called if a filter is active and an entry is changed and no longer
  // satisfies the filter criteria.
  ItemListIter iter = m_core.Find(ci.GetUUID());
  if (iter == End()) {
    ASSERT(0);
    return;
  }

  CItemData *pci2 = &iter->second;
  DisplayInfo *pdi2 = (DisplayInfo *)pci2->GetDisplayInfo();
  DisplayInfo *pdi = (DisplayInfo *)ci.GetDisplayInfo();

  if (pdi != NULL) {
    ASSERT(pdi2->list_index == pdi->list_index &&
           pdi2->tree_item == pdi->tree_item);
    if (bUpdateGUI) {
      HTREEITEM hItem = m_ctlItemTree.GetNextItem(pdi->tree_item,
                             TVGN_PREVIOUSVISIBLE);
      m_ctlItemTree.SelectItem(hItem);
    }

    m_ctlItemList.DeleteItem(pdi->list_index);
    m_ctlItemTree.DeleteWithParents(pdi->tree_item);

    // Remove if saved as last selected item
    if (m_LastFoundTreeItem == pdi->tree_item) {
      m_LastFoundTreeItem = NULL;
    }

    if (m_LastFoundListItem == pdi->list_index) {
      m_LastFoundListItem = -1;
    }

    pdi->list_index = -1;
    pdi->tree_item = NULL;

    FixListIndexes(); // sucks, as make M deletions an NxM operation
    if (bUpdateGUI) { // Make controls redraw
      m_ctlItemList.Invalidate();
      m_ctlItemTree.Invalidate();
    }
  }
}

void DboxMain::RefreshEntryPasswordInGUI(CItemData &ci)
{
  // For when Entry's password + PW history has been updated
  DisplayInfo *pdi = (DisplayInfo *)ci.GetDisplayInfo();

  UpdateListItemField(pdi->list_index, CItemData::PWHIST, ci.GetPWHistory());
  RefreshEntryFieldInGUI(ci, CItemData::PASSWORD);
}

void DboxMain::RefreshEntryFieldInGUI(CItemData &ci, CItemData::FieldType ft)
{
  // For when any field is updated
  DisplayInfo *pdi = (DisplayInfo *)ci.GetDisplayInfo();

  StringX sx_fielddata;
  time_t t;

  switch (ft) {
    case CItemData::NOTES:
    {
      StringX sxnotes, line1(L"");
      sxnotes = ci.GetNotes();
      if (!sxnotes.empty()) {
        StringX::size_type end;
        const StringX delim = L"\r\n";
        end = sxnotes.find(delim, 0);
        line1 = sxnotes.substr(0, 
                      (end == StringX::npos) ? StringX::npos : end);

        // If more than one line, add '[>>>]' to end of this line
        // Note CHeaderStrl adds the normal ellipsis '...' (without square
        // brackets) if the text doesn't fit in the cell.  Use this to show
        // more lines rather than more text in the first line.
        if (end != StringX::npos)
          line1 += L"[>>>]";
      }
      sx_fielddata = line1;
      break;
    }
    case CItemData::CTIME:
      sx_fielddata = ci.GetCTimeL();
      break;
    case CItemData::PMTIME:
      ci.GetPMTime(t);
      sx_fielddata = ((long)t == 0) ? ci.GetCTimeL() : ci.GetPMTimeL();
      break;
    case CItemData::RMTIME:
      ci.GetRMTime(t);
      sx_fielddata = ((long)t == 0) ? ci.GetCTimeL() : ci.GetRMTimeL();
      break;
    case CItemData::POLICY:
    {
      PWPolicy pwp;
      ci.GetPWPolicy(pwp);
      sx_fielddata = pwp.GetDisplayString();
      break;
    }
    default:
      sx_fielddata = ci.GetFieldValue(ft);
  }

  UpdateListItemField(pdi->list_index, ft, sx_fielddata);

  if (ft == CItemData::GROUP || m_bFilterActive) {
    RefreshViews();
  } else {
    PWSprefs *prefs = PWSprefs::GetInstance();
    bool bShowUsernameInTree = prefs->GetPref(PWSprefs::ShowUsernameInTree);
    bool bShowPasswordInTree = prefs->GetPref(PWSprefs::ShowPasswordInTree);
    if ( ft == CItemData::START || ft == CItemData::TITLE || 
        (ft == CItemData::USER && bShowUsernameInTree) ||
        (ft == CItemData::PASSWORD && bShowPasswordInTree) ||
         ft == CItemData::PROTECTED) {
      UpdateTreeItem(pdi->tree_item, ci);
      if (ft == CItemData::PASSWORD && bShowPasswordInTree) {
        UpdateEntryImages(ci);
      }
    }
  }
}

void DboxMain::RebuildGUI(const ViewType iView)
{
  // Don't redraw if Find filter active as it will be drawn later
  // Hopefully stop multiple refresh of the GUI
  RefreshViews(iView);
}

void DboxMain::SaveGUIStatusEx(const ViewType iView)
{
  PWS_LOGIT_ARGS("iView=%d", iView);

  if (m_bInRefresh || m_bInRestoreWindows)
    return;

  if (!m_bOpen || app.GetSystemTrayState() != UNLOCKED || IsIconic())
    return;

  if (m_core.GetNumEntries() == 0 && m_core.GetEmptyGroups().empty())
    return;

  if ((m_ctlItemList.IsWindowVisible() && m_ctlItemList.GetItemCount() == 0) ||
      (m_ctlItemTree.IsWindowVisible() && m_ctlItemTree.GetCount() == 0))
    return;

  CItemData *pci(NULL);
  POSITION pos;
  HTREEITEM ti;

  // Note: User can have different entries selected/visible in Tree & List Views
  if ((iView & LISTONLY) == LISTONLY && m_ctlItemList.GetItemCount() > 0) {
    m_LUUIDSelectedAtMinimize = CUUID::NullUUID();
    m_LUUIDVisibleAtMinimize = CUUID::NullUUID();

    // List view
    // Get selected entry in CListCtrl
    pos = m_ctlItemList.GetFirstSelectedItemPosition();
    if (pos) {
      int i = m_ctlItemList.GetNextSelectedItem(pos);
      pci = (CItemData *)m_ctlItemList.GetItemData(i);
      ASSERT(pci != NULL);  // No groups in List View
      DisplayInfo *pdi = (DisplayInfo *)pci->GetDisplayInfo();
      ASSERT(pdi != NULL && pdi->list_index == i);
      m_LUUIDSelectedAtMinimize = pci->GetUUID();
    } // p != 0

    // Get first entry visible in CListCtrl
    int i = m_ctlItemList.GetTopIndex();
    if (i >= 0) {
      pci = (CItemData *)m_ctlItemList.GetItemData(i);
      ASSERT(pci != NULL);  // No groups in List View
      DisplayInfo *pdi = (DisplayInfo *)pci->GetDisplayInfo();
      ASSERT(pdi != NULL && pdi->list_index == i);
      m_LUUIDVisibleAtMinimize = pci->GetUUID();
    } // i >= 0
  }

  if ((iView & TREEONLY) == TREEONLY && m_ctlItemTree.GetCount() > 0) {
    // Save expand/collapse status of groups
    m_vGroupDisplayState = GetGroupDisplayState();

    m_LUUIDSelectedAtMinimize = CUUID::NullUUID();
    m_LUUIDVisibleAtMinimize = CUUID::NullUUID();

    m_sxSelectedGroup = L"";
    m_sxVisibleGroup = L"";

    // Tree view
    // Get selected entry in CTreeCtrl
    ti = m_ctlItemTree.GetSelectedItem();
    if (ti != NULL) {
      pci = (CItemData *)m_ctlItemTree.GetItemData(ti);
      if (pci != NULL) {
        // Entry: do some sanity tests
        DisplayInfo *pdi = (DisplayInfo *)pci->GetDisplayInfo();
        ASSERT(pdi != NULL);
        if (pdi->tree_item != ti) {
          pws_os::Trace(L"DboxMain::SaveGUIStatusEx: fixing pdi->tree_item!\n");
          pdi->tree_item = ti;
        }
        m_TUUIDSelectedAtMinimize = pci->GetUUID();
      } else {
        // Group: save entry text
        m_sxSelectedGroup = m_mapTreeItemToGroup[ti];
      }
    } // ti != NULL

    // Get first entry visible in CTreeCtrl
    ti = m_ctlItemTree.GetFirstVisibleItem();
    if (ti != NULL) {
      pci = (CItemData *)m_ctlItemTree.GetItemData(ti);
      if (pci != NULL) {
        // Entry: do some sanity tests
        DisplayInfo *pdi = (DisplayInfo *)pci->GetDisplayInfo();
        ASSERT(pdi != NULL);
        if (pdi->tree_item != ti) {
          pws_os::Trace(L"DboxMain::SaveGUIStatusEx: fixing pdi->tree_item!\n");
          pdi->tree_item = ti;
        }
        m_TUUIDVisibleAtMinimize = pci->GetUUID();
      } else {
        // Group: save entry text
        m_sxVisibleGroup = m_mapTreeItemToGroup[ti];
      }
    } // ti != NULL
  }
}

void DboxMain::RestoreGUIStatusEx()
{
  PWS_LOGIT;

  if (m_core.GetNumEntries() == 0 && m_core.GetEmptyGroups().empty())
    return;

  if ((m_ctlItemList.IsWindowVisible() && m_ctlItemList.GetItemCount() == 0) || 
      (m_ctlItemTree.IsWindowVisible() && m_ctlItemTree.GetCount() == 0))
    return;

  m_bInRestoreWindows = true;

  // Restore expand/collapse status of groups
  m_bIsRestoring = true;
  m_ctlItemTree.SetRestoreMode(true);
  if (!m_vGroupDisplayState.empty()) {
    SetGroupDisplayState(m_vGroupDisplayState);
  }
  m_ctlItemTree.SetRestoreMode(false);
  m_bIsRestoring = false;

  HTREEITEM htvis(NULL), htsel(NULL);
  CItemData *pci(NULL);

  // Process Tree - Selected
  if (m_TUUIDSelectedAtMinimize != CUUID::NullUUID()) {
    // Entry selected
    ItemListIter iter = Find(m_TUUIDSelectedAtMinimize);
    if (iter != End()) {
      DisplayInfo *pdi = ((DisplayInfo *)(iter->second.GetDisplayInfo()));
      ASSERT(pdi != NULL);
      if (pdi != NULL) {
        htsel = pdi->tree_item;
        pci = &iter->second;
      }
    }
  } else {
    // Group selected
    if (!m_sxSelectedGroup.empty()) {
      // Find corresponding tree item
      std::map<StringX, HTREEITEM>::iterator iter;
      iter = m_mapGroupToTreeItem.find(m_sxSelectedGroup);
      if (iter != m_mapGroupToTreeItem.end()) {
        htsel = iter->second;
      }
    }
  }

  if (htsel != NULL) {
    m_ctlItemTree.Select(htsel, TVGN_CARET);
    RECT rect;
    m_ctlItemTree.GetItemRect(htsel, &rect, FALSE);
    m_ctlItemTree.InvalidateRect(&rect, TRUE);
    if (m_ctlItemTree.IsWindowVisible())
      UpdateToolBarForSelectedItem(pci);
  }

  // Process Tree - Visible
  if (m_TUUIDVisibleAtMinimize != CUUID::NullUUID()) {
    // Entry topmost visible
    ItemListIter iter = Find(m_TUUIDVisibleAtMinimize);
    if (iter != End()) {
      DisplayInfo *pdi = ((DisplayInfo *)(iter->second.GetDisplayInfo()));
      ASSERT(pdi != NULL);
      if (pdi != NULL) {
        htvis = pdi->tree_item;
      }
    }
  } else {
    // Group topmost visible
    if (!m_sxVisibleGroup.empty()) {
      // Find corresponding tree item
      std::map<StringX, HTREEITEM>::iterator iter;
      iter = m_mapGroupToTreeItem.find(m_sxVisibleGroup);
      if (iter != m_mapGroupToTreeItem.end()) {
        htvis = iter->second;
      }
    }
  }

  // Just in case MFC actually selected the first visible entry
  if (htvis != NULL) {
    m_ctlItemTree.Select(htvis, TVGN_FIRSTVISIBLE);
    RECT rect;
    m_ctlItemTree.GetItemRect(htvis, &rect, FALSE);
    m_ctlItemTree.InvalidateRect(&rect, TRUE);
  }

  // Process List - selected
  if (m_LUUIDSelectedAtMinimize != CUUID::NullUUID()) {
    ItemListIter iter = Find(m_LUUIDSelectedAtMinimize);
    if (iter != End()) {
      DisplayInfo *pdi = ((DisplayInfo *)(iter->second.GetDisplayInfo()));
      ASSERT(pdi != NULL);
      if (pdi != NULL) {
        // Select the Entry
        m_ctlItemList.SetItemState(pdi->list_index, LVIS_FOCUSED | LVIS_SELECTED, LVIS_FOCUSED | LVIS_SELECTED);
        m_ctlItemList.Update(pdi->list_index);
        if (m_ctlItemList.IsWindowVisible())
          UpdateToolBarForSelectedItem(&iter->second);
      }
    }
  }

  // Process List - visible
  if (m_LUUIDVisibleAtMinimize != CUUID::NullUUID()) {
    ItemListIter iter = Find(m_LUUIDVisibleAtMinimize);
    if (iter != End()) {
      DisplayInfo *pdi = ((DisplayInfo *)(iter->second.GetDisplayInfo()));
      ASSERT(pdi != NULL);
      if (pdi != NULL) {
        // There is CListCtrl::GetTopIndex but No CListCtrl::SetTopIndex - Grrrrr!
        CRect indexRect, topRect;
        m_ctlItemList.EnsureVisible(pdi->list_index, FALSE);
        int icurtop = m_ctlItemList.GetTopIndex();
        m_ctlItemList.GetItemRect(pdi->list_index, indexRect, LVIR_BOUNDS);
        m_ctlItemList.GetItemRect(icurtop, topRect, LVIR_BOUNDS);
        m_ctlItemList.Scroll(CSize(0, (topRect.top - indexRect.top) * indexRect.Height()));

        // Just in case MFC actually selected the first visible entry
        m_ctlItemList.SetItemState(pdi->list_index, 0, LVIS_FOCUSED | LVIS_SELECTED);
        m_ctlItemList.Update(pdi->list_index);
      }
    }
  }
  m_bInRestoreWindows = false;
}

void DboxMain::SaveGroupDisplayState(const bool bClear)
{
  PWS_LOGIT_ARGS("bClear=%ls", bClear ? L"true" : L"false");

  vector <bool> v;
  if (!bClear)
      v = GetGroupDisplayState(); // update or clear it

  m_core.SetDisplayStatus(v); // store it
}

void DboxMain::RestoreGroupDisplayState()
{
  PWS_LOGIT;

  const vector<bool> &displaystatus = m_core.GetDisplayStatus();    

  if (!displaystatus.empty())
    SetGroupDisplayState(displaystatus);
}

vector<bool> DboxMain::GetGroupDisplayState()
{
  PWS_LOGIT;

  HTREEITEM hItem = NULL;
  vector<bool> v;

  if (m_ctlItemTree.GetSafeHwnd() == NULL)
    return v;

  while (NULL != (hItem = m_ctlItemTree.GetNextTreeItem(hItem))) {
    StringX sxPath = m_mapTreeItemToGroup[hItem];
    if (m_ctlItemTree.ItemHasChildren(hItem)) {
      bool bState = (m_ctlItemTree.GetItemState(hItem, TVIS_EXPANDED) &
                             TVIS_EXPANDED) != 0;
      v.push_back(bState);
    }
  }
  return v;
}

void DboxMain::SetGroupDisplayState(const vector<bool> &displaystatus)
{
  PWS_LOGIT;

  // We need to copy displaystatus since Expand may cause
  // SaveGroupDisplayState to be called, updating it

  // Could be called from OnSize before anything set up!
  // Check Tree is valid first
  if (m_ctlItemTree.GetSafeHwnd() == NULL || displaystatus.empty())
    return;

  HTREEITEM hItem = NULL;
  size_t i(0);
  while (NULL != (hItem = m_ctlItemTree.GetNextTreeItem(hItem)) && i != displaystatus.size()) {
    if (m_ctlItemTree.ItemHasChildren(hItem)) {
      m_ctlItemTree.Expand(hItem, displaystatus[i] ? TVE_EXPAND : TVE_COLLAPSE);
      i++;
    }
  }
}

void DboxMain::SaveGUIStatus()
{
  PWS_LOGIT;

  st_SaveGUIInfo SaveGUIInfo;
  CItemData *pci_list(NULL), *pci_tree(NULL);

  // Note: we try and keep the same entry selected when the users
  // switches between List & Tree views.
  // But we can't if the user has selected a Group in the Tree view

  // Note: Must do this using the entry's UUID as the POSITION & 
  // HTREEITEM values may be different when we come to use it.
  POSITION pos = m_ctlItemList.GetFirstSelectedItemPosition();
  if (pos != NULL) {
    pci_list = (CItemData *)m_ctlItemList.GetItemData((int)pos - 1);
    if (pci_list != NULL) {
      SaveGUIInfo.lSelected = pci_list->GetUUID();
      SaveGUIInfo.blSelectedValid = true;
    }
  }

  HTREEITEM hi = m_ctlItemTree.GetSelectedItem();
  if (hi != NULL) {
    pci_tree = (CItemData *)m_ctlItemTree.GetItemData(hi);
    if (pci_tree != pci_list) {
      if (pci_tree != NULL) {
        SaveGUIInfo.tSelected = pci_tree->GetUUID();
        SaveGUIInfo.btSelectedValid = true;
      } else {
        StringX s(L"");
        if (hi != NULL)
          s = m_ctlItemTree.GetItemText(hi);

        while ((hi = m_ctlItemTree.GetParentItem(hi)) != NULL) {
          s = StringX(m_ctlItemTree.GetItemText(hi)) + StringX(L".") + s;
        }
        SaveGUIInfo.sxGroupName = s;
      }
    }
  }
  SaveGUIInfo.vGroupDisplayState = GetGroupDisplayState();

  m_stkSaveGUIInfo.push(SaveGUIInfo);
}

void DboxMain::RestoreGUIStatus()
{
  PWS_LOGIT;

  if (m_stkSaveGUIInfo.empty())
    return; // better safe than sorry...

  st_SaveGUIInfo &SaveGUIInfo = m_stkSaveGUIInfo.top();

  ItemListIter iter;
  DisplayInfo *pdi;
  if (SaveGUIInfo.blSelectedValid) {
    iter = Find(SaveGUIInfo.lSelected);
    pdi = (DisplayInfo *)iter->second.GetDisplayInfo();
    m_ctlItemList.SetItemState(pdi->list_index, LVIS_SELECTED, LVIS_SELECTED);
    m_ctlItemTree.SelectItem(pdi->tree_item);
  }

  if (SaveGUIInfo.btSelectedValid) {
    iter = Find(SaveGUIInfo.tSelected);
    pdi = (DisplayInfo *)iter->second.GetDisplayInfo();
    m_ctlItemTree.SelectItem(pdi->tree_item);
  }

  if (SaveGUIInfo.btGroupValid) {
    std::map<StringX, HTREEITEM>::iterator grouptreeiter;
    grouptreeiter = m_mapGroupToTreeItem.find(SaveGUIInfo.sxGroupName);
    if (grouptreeiter != m_mapGroupToTreeItem.end()) {
      m_ctlItemTree.SelectItem(grouptreeiter->second);
    }
  }

  SetGroupDisplayState(SaveGUIInfo.vGroupDisplayState);

  m_stkSaveGUIInfo.pop();
}

void DboxMain::GetAllGroups(std::vector<std::wstring> &vGroups) const
{
  std::map<StringX, HTREEITEM>::const_iterator iter;

  for (iter = m_mapGroupToTreeItem.begin(); 
       iter != m_mapGroupToTreeItem.end(); iter++) {
    vGroups.push_back(iter->first.c_str());
  }
}

bool DboxMain::LongPPs(CWnd *pWnd)
{
  // Based on current screen height, decide if we want to display.
  // The normal "tall/long" page, or the "wide/short" version (for netbooks)
  // This can be overridden by the DlgOrientation preference.

  int orientation = PWSprefs::GetInstance()->GetPref(PWSprefs::DlgOrientation);
  if (orientation != PWSprefs::AUTO) {
    return (orientation == PWSprefs::TALL); // values are AUTO, TALL, WIDE
  }

  MONITORINFO mi;
  mi.cbSize = sizeof(mi);
  GetMonitorInfo(MonitorFromWindow(GetSafeHwnd(), MONITOR_DEFAULTTONEAREST), &mi);
  const int YM = abs(mi.rcWork.bottom - mi.rcWork.top);

  // This is the main dialog - not the one we need to ask about!
  CRect rect;
  pWnd->GetWindowRect(&rect);
  const int YD = abs(rect.bottom - rect.top);

  return (YM > YD);
}

bool DboxMain::GetShortCut(const unsigned int &uiMenuItem,
                           unsigned short int &siVirtKey, unsigned char &cModifier)
{
  siVirtKey = 0;
  cModifier = '0';

  MapMenuShortcutsIter iter;

  iter = m_MapMenuShortcuts.find(uiMenuItem);
  if (iter == m_MapMenuShortcuts.end())
    return false;

  if (iter->second.siVirtKey  != iter->second.siDefVirtKey ||
      iter->second.cModifier != iter->second.cDefModifier) {
    siVirtKey = iter->second.siVirtKey;
    cModifier = iter->second.cModifier;
  } else {
    siVirtKey = iter->second.siDefVirtKey;
    cModifier = iter->second.cDefModifier;
  }

  return true;
}

StringX DboxMain::GetListViewItemText(CItemData &ci, const int &icolumn)
{
  StringX sx_fielddata(L"");
  time_t t;
  const CItemData::FieldType ft = (CItemData::FieldType)m_nColumnTypeByIndex[icolumn];
  
  switch (ft) {
    case CItemData::CTIME:
      sx_fielddata = ci.GetCTimeL();
      break;
    case CItemData::PMTIME:
      ci.GetPMTime(t);
      sx_fielddata = ((long)t == 0) ? ci.GetCTimeL() : ci.GetPMTimeL();
      break;
    case CItemData::RMTIME:
      ci.GetRMTime(t);
      sx_fielddata = ((long)t == 0) ? ci.GetCTimeL() : ci.GetRMTimeL();
      break;
    case CItemData::POLICY:
    {
      PWPolicy pwp;
      ci.GetPWPolicy(pwp);
      sx_fielddata = pwp.GetDisplayString();
      break;
    }
    case CItemData::KBSHORTCUT:
    {
      int32 iKBShortcut;
      ci.GetKBShortcut(iKBShortcut);
      if (iKBShortcut != 0) {
        WORD wVirtualKeyCode = iKBShortcut & 0xff;
        WORD wPWSModifiers = iKBShortcut >> 16;
        
        // Translate from PWS modifiers to HotKey
        WORD wHKModifiers = ConvertModifersPWS2MFC(wPWSModifiers);

        sx_fielddata = CMenuShortcut::FormatShortcut(wHKModifiers, wVirtualKeyCode);
      }
      break;
    }
    case CItemData::ATTREF:
    {
      // Get "&Yes" and remove & (May not be leading in non-English languages)
      CString csYes(MAKEINTRESOURCE(IDS_YES));
      csYes.Replace(L"&", L"");
      sx_fielddata = ci.HasAttRef() ? csYes : L"";
      break;
    }
    default:
      sx_fielddata = ci.GetFieldValue(ft);
  }
  return sx_fielddata;
}<|MERGE_RESOLUTION|>--- conflicted
+++ resolved
@@ -1100,17 +1100,6 @@
   if (m_core.GetNumEntries() > 0) {
     // Ensure an entry is selected after open
     CItemData *pci(NULL);
-<<<<<<< HEAD
-
-    // Do both Tree & List views just in case user changes view
-    m_ctlItemList.SetItemState(0, LVIS_FOCUSED | LVIS_SELECTED, LVIS_FOCUSED | LVIS_SELECTED);
-    m_ctlItemList.EnsureVisible(0, FALSE);
-    pci = (CItemData *)m_ctlItemList.GetItemData(0);
-
-    HTREEITEM hitem = m_ctlItemTree.GetFirstVisibleItem();
-    if (hitem != NULL) {
-      m_ctlItemTree.SelectItem(hitem);
-=======
     if (m_ctlItemList.IsWindowVisible()) {
       m_ctlItemList.SetItemState(0,
                                  LVIS_FOCUSED | LVIS_SELECTED,
@@ -1124,11 +1113,9 @@
         m_ctlItemTree.EnsureVisible(hitem);
         pci = (CItemData *)m_ctlItemTree.GetItemData(hitem);
       }
->>>>>>> bdfa9efd
     }
 
     UpdateToolBarForSelectedItem(pci);
-
     SetDCAText(pci);
   }
 }

--- conflicted
+++ resolved
@@ -7,11 +7,7 @@
 # Currently supported values are
 # * 11 for Visual Studio 2012
 # * 12 for Visual Studio 2013
-<<<<<<< HEAD
-# * 14 for Visual Studio 2015
-=======
 # * 14 for Visual Studio 2015 (current default)
->>>>>>> abc6cd45
 # This can be set by a higher-level Makefile
 
 MSVSVER ?= 14
